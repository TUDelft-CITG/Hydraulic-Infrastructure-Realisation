--- conflicted
+++ resolved
@@ -10,8 +10,11 @@
 
 import dill as pickle
 
-<<<<<<< HEAD
+
 import digital_twin.model
+import digital_twin.core as core
+import digital_twin.model as model
+
 
 def save_logs(simulation, location, file_prefix):
     # todo add code to LogSaver to allow adding a file_prefix to each file
@@ -29,10 +32,7 @@
     )
     logsaver.save_all_logs()
 
-=======
-import digital_twin.core as core
-import digital_twin.model as model
->>>>>>> d864bec0
+
 
 class ToSave:
     """
@@ -595,13 +595,9 @@
         else:
             raise KeyError("Simulation ID or simulation name already exist. " +
                            "If you wish to overwrite the existing data, set overwrite to True")
-<<<<<<< HEAD
 
         self.energy_use = unique_df
-=======
-            
-        self.energy_use = unique_df
-    
+
     def get_results(self):
         """
         Obtain a log of all dreding spill
@@ -621,7 +617,7 @@
         for piece in self.equipment:
             if isinstance(piece, core.HasCosts):
                 costs += piece.cost
-        
+
         for activity in self.activities:
             starts.append(activity.log["Timestamp"][0])
             stops.append(activity.log["Timestamp"][-1])
@@ -633,19 +629,18 @@
 
         if len(unique_df["SimulationID"]) == 0:
             unique_df = object_df
-            
+
         elif not (unique_df["SimulationID"] == self.id).any():
             unique_df = pd.concat([unique_df, object_df], ignore_index = True)
-        
+
         elif self.overwrite == True:
             drop_rows = []
 
             for i, row in enumerate(unique_df["SimulationID"] == self.id):
                 if row == True:
                     drop_rows.append(i)
-            
+
             unique_df = unique_df.drop(drop_rows, axis = 0)
             unique_df = pd.concat([unique_df, object_df], ignore_index = True)
 
-        self.generic_results = unique_df
->>>>>>> d864bec0
+        self.generic_results = unique_df