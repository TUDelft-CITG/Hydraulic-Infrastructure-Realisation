--- conflicted
+++ resolved
@@ -1,14 +1,8 @@
 """Component to move the simulation objects."""
 import itertools
 import logging
-<<<<<<< HEAD
-from typing import List
-import warnings
-
-=======
 import warnings
 from typing import List
->>>>>>> 9a83f859
 
 import numpy as np
 import pyproj
@@ -25,16 +19,10 @@
 try:
     from itertools import pairwise
 except ImportError:
-<<<<<<< HEAD
-    def pairwise(iterable):
-        # pairwise('ABCDEFG') --> AB BC CD DE EF FG
-        a, b = tee(iterable)
-=======
 
     def pairwise(iterable):
         # pairwise('ABCDEFG') --> AB BC CD DE EF FG
         a, b = itertools.tee(iterable)
->>>>>>> 9a83f859
         next(b, None)
         return zip(a, b)
 
@@ -62,11 +50,6 @@
         super().__init__(*args, **kwargs)
         """"""
         self._v = v
-<<<<<<< HEAD
-        self.engine_order = 1
-
-    def move(self, destination: Locatable = None, duration: float = None):
-=======
         self.engine_order = 1.0
 
     def move(
@@ -75,7 +58,6 @@
         duration: float = None,
         engine_order: float = None,
     ):
->>>>>>> 9a83f859
         """
         Determine distance between origin and destination.
 
@@ -85,13 +67,10 @@
         if destination is None:
             raise ValueError("Movable in OpenCLSim does not support empty destination")
 
-<<<<<<< HEAD
-=======
         # we got an egnine setting, store it.
         if engine_order is not None:
             self.engine_order = engine_order
 
->>>>>>> 9a83f859
         # Log the start event
         self.log_entry_v1(
             self.env.now,
@@ -100,27 +79,14 @@
         )
 
         # Determine the sailing_duration
-<<<<<<< HEAD
-        if duration is not None:
-            duration = duration
-        else:
-            duration = self.duration(
-                self.geometry, destination
-            )
-=======
         if duration is None:
             duration = self.compute_duration(self.geometry, destination.geometry)
->>>>>>> 9a83f859
 
         # Check out the time based on duration of sailing event
         yield self.env.timeout(duration)
 
         # Set mover geometry to destination geometry
-<<<<<<< HEAD
-        print('updating to destination geometry', destination.geometry)
-=======
         print("updating to destination geometry", destination.geometry)
->>>>>>> 9a83f859
         self.geometry = shapely.geometry.shape(destination.geometry)
 
         # Log the stop event
@@ -144,18 +110,6 @@
         return self.v
 
     @staticmethod
-<<<<<<< HEAD
-    def distance(origin, destination):
-        """Determine the sailing distance based on great circle path from origin to destination."""
-        orig = shapely.geometry.shape(self.geometry)
-        dest = shapely.geometry.shape(destination.geometry)
-        _, _, distance = self.wgs84.inv(orig.x, orig.y, dest.x, dest.y)
-        return distance
-
-    def duration(self, origin, destination, engine_order, verbose=True):
-        """Determine the duration based on great circle path from origin to destination."""
-        distance = self.distance(origin, destination)
-=======
     def compute_distance(origin: shapely.Geometry, destination: shapely.Geometry):
         """Determine the sailing distance based on great circle path from origin to destination."""
         orig = shapely.geometry.shape(origin)
@@ -168,7 +122,6 @@
     ):
         """Determine the duration based on great circle path from origin to destination."""
         distance = self.compute_distance(origin, destination)
->>>>>>> 9a83f859
         return distance / (self.v * engine_order)
 
 
@@ -239,22 +192,6 @@
         fill_degree = sum_level / sum_capacity
         return self.compute_v(fill_degree)
 
-<<<<<<< HEAD
-    @property
-    def current_speed(self):
-        warnings.warn(
-            "The property `.current_speed` is deprected. Use `.v` instead.",
-            DeprecationWarning,
-        )
-        return self.v
-
-class Navigator:
-    def find_route(waypoints):
-        route = []
-        return route
-
-class Routable(SimpyObject):
-=======
 
 class Navigator:
     @staticmethod
@@ -265,58 +202,28 @@
 
 
 class Routable(SimpyObject, Locatable):
->>>>>>> 9a83f859
     """Mixin class: Something with a route (networkx node list format)
     route: a list of node ids (available on env.graph) or geometries (shapely.Geometry)
     """
 
-<<<<<<< HEAD
-=======
     # one instance on the class
 
->>>>>>> 9a83f859
     def __init__(self, route: list, *args, **kwargs):
         super().__init__(*args, **kwargs)
         # call functions when passing edges
         self.route = route
         self.on_pass_edge_functions = []
-<<<<<<< HEAD
-        self.wgs84 = pyproj.Geod(ellps="WGS84")
-=======
-
->>>>>>> 9a83f859
+
         assert hasattr(self.env, "FG"), "expected graph FG to be available on env"
 
     def move_to_geometry(self, geometry: shapely.geometry.Point):
         """move to geometry"""
         linestring = shapely.geometry.LineString([self.geometry, geometry])
-<<<<<<< HEAD
-        distance = self.wgs84.geometry_length(edge_geometry)
-=======
         distance = WGS84.geometry_length(linestring)
->>>>>>> 9a83f859
         duration = self.v * distance
         yield self.env.timeout(duration)
         self.geometry = geometry
 
-<<<<<<< HEAD
-    def pass_linestring(self, geometry):
-        """Pass an edge. The node pair origin destination should be available on the env.graph."""
-        assert isinstance(geometry, shapely.geometry.LineString)
-        distance = self.wgs84.geometry_length(edge_geometry)
-        duration = self.v * distance
-        yield self.env.timeout(duration)
-        self.geometry = destination_geometry
-
-
-    @staticmethod
-    def order_geometry(geometry: shapely.geometry.LineString, a: shapely.geometry.Point):
-        """Make sure the linestring starts at a. If the end of the linestring is closer to a than the start, the linestring is inverted."""
-        start = shapely.geometry.Point(*geometry.coords[0])
-        end = shapely.geometry.Point(*geometry.coords[-1])
-        _, _, distance_from_start = self.wgs84.inv(start.x, start.y, a.x, a.y)
-        _, _, distance_from_end = self.wgs84.inv(end.x, end.y, a.x, a.y)
-=======
     def pass_linestring(self, geometry: shapely.geometry.LineString):
         """Pass a linestring."""
         a = shapely.geometry.Point(geometry.coords[0])
@@ -339,7 +246,6 @@
         end = shapely.geometry.Point(*geometry.coords[-1])
         _, _, distance_from_start = WGS84.inv(start.x, start.y, a.x, a.y)
         _, _, distance_from_end = WGS84.inv(end.x, end.y, a.x, a.y)
->>>>>>> 9a83f859
         if distance_from_start > distance_from_end:
             coords = np.flipud(np.array(geometry.coords))
         else:
@@ -350,19 +256,6 @@
     def move_over_route(self, route: List[str]):
         """sail over the route, a list of nodes"""
         a = route[0]
-<<<<<<< HEAD
-        a_geometry = self.graph.nodes[a]['geometry']
-        yield from self.move_to_geometry(a_geometry)
-        for i, (a, b) in enumerate(pairwise(route)):
-            a_geometry = self.graph[a]['geometry']
-            b_geometry = self.graph[b]['geometry']
-            edge_geometry = self.graph[(a, b)]['geometry']
-            # make sure we are in the right order
-            edge_geometry = self.order_geometry(edge_geometry)
-            yield from self.pass_linestring(edge_geometry)
-            for pass_edge_function in self.pass_edge_function:
-                yield pass_edge_function(ship=self, a=a, b=b, route=route, geometry=geometry)
-=======
         a_geometry = self.graph.nodes[a]["geometry"]
         yield from self.move_to_geometry(a_geometry)
         # move self to node + geometry
@@ -388,5 +281,4 @@
                 )
             # we have arrived, go there....
             self.geometry = b_geometry
-            self.node = b
->>>>>>> 9a83f859
+            self.node = b