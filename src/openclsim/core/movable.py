"""Component to move the simulation objects."""
import itertools
import logging
import warnings
from typing import List

import numpy as np
import pyproj
import shapely
import shapely.geometry

from .container import HasContainer, HasMultiContainer
from .locatable import Locatable
from .log import LogState
from .simpy_object import SimpyObject

# can be removed if we switch to python>=3.10
try:
    from itertools import pairwise
except ImportError:

    def pairwise(iterable):
        # pairwise('ABCDEFG') --> AB BC CD DE EF FG
        a, b = itertools.tee(iterable)
        next(b, None)
        return zip(a, b)


logger = logging.getLogger(__name__)

# we only have one earth, defined here.
WGS84 = pyproj.Geod(ellps="WGS84")


class Movable(SimpyObject, Locatable):
    """
    Movable class.

    Used for object that can move with a fixed speed
    geometry: point used to track its current location

    Parameters
    ----------
    v: speed (1d)
    engine_order: factor that determines how much of the speed is used.
    """

    def __init__(self, v: float = 1, engine_order: float = 1, *args, **kwargs):
        super().__init__(*args, **kwargs)
        """"""
        self._v = v
        self.engine_order = 1.0

    def move(
        self,
        destination: Locatable = None,
        duration: float = None,
        engine_order: float = None,
    ):
        """
        Determine distance between origin and destination.

        Yield the time it takes to travel based on speed properties and load factor of
        the speed.
        """
        if destination is None:
            raise ValueError("Movable in OpenCLSim does not support empty destination")

        # we got an egnine setting, store it.
        if engine_order is not None:
            self.engine_order = engine_order

        # Log the start event
        self.log_entry_v1(
            self.env.now,
            self.activity_id,
            LogState.START,
        )

        # Determine the sailing_duration
        if duration is None:
            duration = self.compute_duration(self.geometry, destination.geometry)

        # Check out the time based on duration of sailing event
<<<<<<< HEAD
        yield self.env.timeout(duration)
=======
        yield self.env.timeout(sailing_duration, value=self.activity_id)
>>>>>>> ab8d759e

        # Set mover geometry to destination geometry
        self.geometry = shapely.geometry.shape(destination.geometry)

        # Log the stop event
        self.log_entry_v1(
            self.env.now,
            self.activity_id,
            LogState.STOP,
        )

    @property
    def v(self):
        """return the velocity * engine_order"""
        return self._v * self.engine_order

    @property
    def current_speed(self):
        warnings.warn(
            "The property `.current_speed` is deprected. Use `.v` instead.",
            DeprecationWarning,
        )
        return self.v

    @staticmethod
    def compute_distance(origin: shapely.Geometry, destination: shapely.Geometry):
        """Determine the sailing distance based on great circle path from origin to destination."""
        orig = shapely.geometry.shape(origin)
        dest = shapely.geometry.shape(destination)
        _, _, distance = WGS84.inv(orig.x, orig.y, dest.x, dest.y)
        return distance

    def compute_duration(
        self, origin: shapely.Geometry, destination: shapely.Geometry, engine_order=1.0
    ):
        """Determine the duration based on great circle path from origin to destination."""
        distance = self.compute_distance(origin, destination)
        return distance / (self.v * engine_order)


class ContainerDependentMovable(Movable, HasContainer):
    """
    ContainerDependentMovable class.

    Used for objects that move with a speed dependent on the container level

    Parameters
    ----------
    compute_v
        a function that returns the current speed, given the fraction of the
        the container that is filled (in [0,1]), e.g.:
            lambda x: x * (v_full - v_empty) + v_empty
        It can also be constant, e.g.:
            lambda x: 10
    """

    def __init__(self, compute_v, *args, **kwargs):
        """Init of the containerdependent moveable."""
        super().__init__(*args, **kwargs)
        self.compute_v = compute_v

    @property
    def v(self):
        return self.compute_v(
            self.container.get_level() / self.container.get_capacity()
        )


class MultiContainerDependentMovable(Movable, HasMultiContainer):
    """
    MultiContainerDependentMovable class.

    Used for objects that move with a speed dependent on the container level.
    This movable is provided with a MultiContainer, thus can handle a container
    containing different objects.
    compute_v
        a function that returns the current speed, given the fraction of the
        the container that is filled (in [0,1]), e.g.:
            lambda x: x * (v_full - v_empty) + v_empty
        It can also be constant, e.g.:
            lambda x: 10
    """

    def __init__(self, compute_v, *args, **kwargs):
        super().__init__(*args, **kwargs)
        """Initialization"""
        self.compute_v = compute_v
        self.conainter_ids = self.container.container_list

    @property
    def v(self):
        sum_level = 0
        sum_capacity = 0
        for id_ in self.container.container_list:
            sum_level = self.container.get_level(id_)
            sum_capacity = self.container.get_capacity(id_)
        fill_degree = sum_level / sum_capacity
        return self.compute_v(fill_degree)


class Routable(SimpyObject, Locatable):
    """Mixin class: Something with a route (networkx node list format)
    route: a list of node ids (available on env.graph) or geometries (shapely.Geometry)
    """

    # one instance on the class

    def __init__(self, route: list, *args, **kwargs):
        super().__init__(*args, **kwargs)
        # call functions when passing edges
        self.route = route
        self.on_pass_edge_functions = []

        assert hasattr(self.env, "FG"), "expected graph FG to be available on env"

    def move_to_geometry(self, geometry: shapely.geometry.Point):
        """move to geometry"""
        linestring = shapely.geometry.LineString([self.geometry, geometry])
        distance = WGS84.geometry_length(linestring)
        duration = self.v * distance
        yield self.env.timeout(duration)
        self.geometry = geometry

    def pass_linestring(self, geometry: shapely.geometry.LineString):
        """Pass a linestring."""
        a = shapely.geometry.Point(geometry.coords[0])
        b = shapely.geometry.Point(geometry.coords[-1])
        assert isinstance(geometry, shapely.geometry.LineString)
        distance = WGS84.geometry_length(geometry)
        # TODO: align with Movable (use compute_duration)
        duration = self.v * distance
        self.geometry = a
        yield self.env.timeout(duration)
        self.geometry = b

    @staticmethod
    def order_geometry(
        geometry: shapely.geometry.LineString, a: shapely.geometry.Point
    ):
        """Make sure the linestring starts at a. If the end of the linestring is
        closer to a than the start, the linestring is inverted."""
        start = shapely.geometry.Point(*geometry.coords[0])
        end = shapely.geometry.Point(*geometry.coords[-1])
        _, _, distance_from_start = WGS84.inv(start.x, start.y, a.x, a.y)
        _, _, distance_from_end = WGS84.inv(end.x, end.y, a.x, a.y)
        if distance_from_start > distance_from_end:
            coords = np.flipud(np.array(geometry.coords))
        else:
            coords = geometry.coords
        new_geometry = shapely.geometry.LineString(coords)
        return new_geometry

    def move_over_route(self, route: List[str]):
        """sail over the route, a list of nodes"""
        a = route[0]
        a_geometry = self.graph.nodes[a]["geometry"]
        yield from self.move_to_geometry(a_geometry)
        # move self to node + geometry
        self.node = a
        self.geometry = a_geometry

        for i, (a, b) in enumerate(pairwise(route)):
            a_geometry = self.graph[a]["geometry"]
            b_geometry = self.graph[b]["geometry"]
            edge_geometry = self.graph[(a, b)]["geometry"]
            # make sure we are in the right order
            edge_geometry = self.order_geometry(edge_geometry)
            # go to a (we should already be here)
            self.geometry = a_geometry
            self.node = a
            # pass over the edge
            yield from self.pass_linestring(edge_geometry)
            # call any other functions we have registered
            for pass_edge_function in self.pass_edge_function:
                # TODO: name ship with something more general? moveable, routable, self?
                yield pass_edge_function(
                    ship=self, a=a, b=b, route=route, geometry=edge_geometry
                )
            # we have arrived, go there....
            self.geometry = b_geometry
            self.node = b<|MERGE_RESOLUTION|>--- conflicted
+++ resolved
@@ -82,11 +82,7 @@
             duration = self.compute_duration(self.geometry, destination.geometry)
 
         # Check out the time based on duration of sailing event
-<<<<<<< HEAD
-        yield self.env.timeout(duration)
-=======
         yield self.env.timeout(sailing_duration, value=self.activity_id)
->>>>>>> ab8d759e
 
         # Set mover geometry to destination geometry
         self.geometry = shapely.geometry.shape(destination.geometry)
