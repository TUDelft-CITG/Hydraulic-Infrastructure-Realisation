# This file is used to configure your project.
# Read more about the various options under:
# https://setuptools.pypa.io/en/latest/userguide/declarative_config.html
# https://setuptools.pypa.io/en/latest/references/keywords.html

[metadata]
name = openclsim
author = "Mark van Koningsveld",
author_email = "m.vankoningsveld@tudelft.nl",
summary = The OpenCLSim package aims to facilitate rule based planning of cyclic activities and in depth comparison of different system concepts.
keywords = OpenCLSim
license = MIT
home-page = https://github.com/TUDelft-CITG/openclsim
description-file = README.md
long_description_content_type = text/markdown
description_content_type = text/markdown
classifiers =
    Development Status :: 4 - Beta
    Programming Language :: Python


[options]
zip_safe = False
packages = find_namespace:
include_package_data = True
package_dir =
    =src

install_requires =
    importlib-metadata; python_version<"3.8"
    pandas>=0.24.0
    numpy
    networkx
    simpy
    shapely
    pyproj
    plotly
    matplotlib
    networkx
<<<<<<< HEAD
=======
    # https://github.com/tantale/deprecated
>>>>>>> 9a83f859
    Deprecated

[options.packages.find]
where = src
exclude =
    tests

[options.extras_require]
# Add here additional requirements for extra features, to install with:
# `pip install openclsim[PDF]` like:
# PDF = ReportLab; RXP

# Add here test requirements (semicolon/line-separated)
testing =
    coverage-badge
    nose
    faker
    lxml
    mock
    mypy
    plotly
    pylama
    pylama_pylint
    black
    pytest
    pytest-black
    pytest-cov
    flake8<5
    pytest-flake8
    pytest-isort
    pytest-logging
    pytest-mypy
    pytest-runner
    pytest-mock
    pytest-datadir
    pytest-timeout
    pytest-split
    ipywidgets==7.6.5
    notebook==6.4.12
    jupyter==1.0.0
    jupyter-book==0.13.1
    simplekml
docs =
    sphinx>=1.8.0
    sphinx_rtd_theme

[options.entry_points]
# Add here console scripts like:
# console_scripts =
#     script_name = openclsim.module:function
# For example:
# console_scripts =
#     fibonacci = openclsim.skeleton:run
# And any other entry points, for example:
# pyscaffold.cli =
#     awesome = pyscaffoldext.awesome.extension:AwesomeExtension

[mypy]
ignore_missing_imports = True

[mypy-openclsim]
allow_untyped_defs = True

[flake8]
# Some sane defaults for the code style checker flake8
max_line_length = 120
extend_ignore = E203, W503
# ^  Black-compatible
#    E203 and W503 have edge cases handled by black
exclude =
    .tox
    build
    dist
    .eggs
    docs/conf.py

[pytest]
# py.test options when running `pytest`
addopts = tests src
    --cov --cov-report term --cov-report html
    --black
    --isort
    --flake8
    -W default

[tool:isort]
known_first_party=
multi_line_output=3
include_trailing_comma=True
force_grid_wrap=0
use_parentheses=True
line_length=88

[tool:pytest]
# Specify command line options as you would do when invoking pytest directly.
# e.g. --cov-report html (or xml) for html/xml output or --junitxml junit.xml
# in order to write a coverage file that can be read by Jenkins.
# CAUTION: --cov flags may prohibit setting breakpoints while debugging.
#          Comment those flags to avoid this pytest issue.
addopts = tests src
    --cov --cov-report term --cov-report html
    --black
    --isort
    --flake8
    -W default
norecursedirs =
    dist
    build
    .tox
testpaths = tests src
# Use pytest markers to select/deselect specific tests
# markers =
#     slow: mark tests as slow (deselect with '-m "not slow"')
#     system: mark end-to-end system tests

[devpi:upload]
# Options for the devpi: PyPI server and packaging tool
# VCS export must be deactivated since we are using setuptools-scm
no_vcs = 1
formats = bdist_wheel

[aliases]
docs = build_sphinx
test = pytest

[build_sphinx]
source_dir = docs
build_dir = docs/_build

[pbr]
# Let pbr run sphinx-apidoc
autodoc_tree_index_modules = True
# autodoc_tree_excludes = ...
# Let pbr itself generate the apidoc
# autodoc_index_modules = True
# autodoc_exclude_modules = ...
# Convert warnings to errors
# warnerrors = True

[pyscaffold]
# PyScaffold's parameters when the project was created.
# This will be used when updating. Do not change!
version = 4.1.1
package = openclsim<|MERGE_RESOLUTION|>--- conflicted
+++ resolved
@@ -37,10 +37,7 @@
     plotly
     matplotlib
     networkx
-<<<<<<< HEAD
-=======
     # https://github.com/tantale/deprecated
->>>>>>> 9a83f859
     Deprecated
 
 [options.packages.find]
