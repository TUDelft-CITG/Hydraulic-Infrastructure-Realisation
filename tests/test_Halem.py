--- conflicted
+++ resolved
@@ -164,11 +164,7 @@
         path_MVK.append([g.x, g.y])
 
     path_MVK = np.array(path_MVK)
-<<<<<<< HEAD
-    path_MVK = path_MVK[5:-6, :]
-=======
     path_MVK = path_MVK[3:-4, :]
->>>>>>> 6be31d43
     vmax = 7
     path_halem, time_halem, _ = halem.HALEM_time(
         start, stop, "17/04/2019 1:58:18", vmax, Roadmap
