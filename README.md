[![Documentation](https://img.shields.io/badge/sphinx-documentation-informational.svg)](https://openclsim.readthedocs.io)
[![License: MIT](https://img.shields.io/badge/License-MIT-informational.svg)](https://github.com/TUDelft-CITG/OpenCLSim/blob/master/LICENSE.txt)
[![DOI](https://zenodo.org/badge/DOI/10.5281/zenodo.3730615.svg)](https://doi.org/10.5281/zenodo.3730615)

[![TUDelft-CITG](https://circleci.com/gh/TUDelft-CITG/OpenCLSim.svg?style=shield&circle-token=67039e627635ec2df77bd71187281502e07d9d9d)](https://circleci.com/gh/TUDelft-CITG/OpenCLSim)
[![Coverage](https://artifact-getter.herokuapp.com/get_coverage_badge?circle_url=https://circleci.com/gh/TUDelft-CITG/OpenCLSim&circle_token=71a2d04271d4f8ae4a10c09785e69eeed8d9e93f=str)](https://artifact-getter.herokuapp.com/get_coverage_report?circle_url=https://circleci.com/gh/TUDelft-CITG/OpenCLSim&circle_token=71a2d04271d4f8ae4a10c09785e69eeed8d9e93f)

# OpenCLSim

**Open** source **C**omplex **L**ogistics **Sim**ulation - Rule driven scheduling of cyclic activities for in-depth comparison of alternative operating strategies. For background please read our [WODCON 2022 paper](https://www.dredging.org/resources/ceda-publications-online/conference-proceedings/abstract/1126), also available at [ResearchGate](https://www.researchgate.net/publication/360852095_OpenCLSim_Discrete_Event_Dredging_Fleet_Simulation_to_Optimise_Project_Costs). And our [Terra et Aqua 2023 paper](https://www.iadc-dredging.com/article/simulating-for-sustainability-alternative-operating-strategies-for-energy-efficiency/), available at [ResearchGate](https://www.researchgate.net/publication/371782674_Simulating_for_Sustainability_Alternative_Operating_Strategies_for_Energy_Efficiency) as well.

Documentation is found [here](https://openclsim.readthedocs.io).

## Book


<<<<<<< HEAD
=======
<a href="https://delightful-cliff-0e49c3503.1.azurestaticapps.net/Intro_draft.html"><img src="docs/_static/book.png" style="max-width: 50vw;"></a>

>>>>>>> 420f611d
You can find the OpenCLSim book, based on the examples in the `notebooks` folder on the [OpenCLSim-book](https://delightful-cliff-0e49c3503.1.azurestaticapps.net/Intro_draft.html) website.

The book is only build from the master branch and the special "feature/book" branch. For testing your book you can use the feature/book branch.

## Installation

To install OpenCLSim, run this command in your terminal. This is the preferred method to install OpenCLSim, as it will always install the most recent stable release. In general you want to install python software in a virtual environment, either using [anaconda](https://docs.anaconda.com/anaconda/install/) or through python's default [virtual environment](https://docs.python.org/3/tutorial/venv.html).

``` bash
pip install openclsim
```

For local development use:

``` bash
pip install -e .[testing]
```

If you do not have [pip](https://pip.pypa.io) installed, this [Python installation guide](http://docs.python-guide.org/en/latest/starting/installation/) can guide you through the process. You can read the [documentation](https://openclsim.readthedocs.io/en/latest/installation.html) for other installation methods.

## Examples

The benefit of OpenCLSim is the generic set-up. This set-up allows the creation of complex logistical flows. A number of examples are presented in a seperate [Jupyter Notebook repository](https://github.com/TUDelft-CITG/OpenCLSim-Notebooks). Information on how to use the notebooks is presented in that repository as well.

## Running in Docker while developing

	Best run in WSL to have parameterized mounts. Otherwise in cmd/PS.
	
	For developers issue yourselves
	pip install -e .

	# if you changed the python requirements or Dockerfile: rebuild image, avoid using the old cache
	docker build --no-cache . -t  openclsim # same name as in yml: image: 'openclsim'
	
	# do only this if you did not update requirements
    docker-compose -f docker-compose_dev.yml up -d     # 1st  time: (re)creates container 'openclsim' from image 'openclsim' as defined in yml
    docker-compose -f docker-compose_dev.yml  start     # each time: this will run the existing container 'openclsim' as defined in yml
    docker ps                # see running containers
    docker exec -it gee bash # run a prompt in container instance 'openclsim' of image 'openclsim'
	
	# this row get lot from history completion after rebuild
    jupyter notebook --ip 0.0.0.0 --allow-root --no-browser --port=8888
	jn                       # alias for above defined in Dockerfile
	
    docker-compose stop      # each time: this will keep your container 'openclsim' incl. modifications and bash history
    docker-compose down      # last time: destroys container 'openclsim' (not image 'openclsim')<|MERGE_RESOLUTION|>--- conflicted
+++ resolved
@@ -14,11 +14,8 @@
 ## Book
 
 
-<<<<<<< HEAD
-=======
 <a href="https://delightful-cliff-0e49c3503.1.azurestaticapps.net/Intro_draft.html"><img src="docs/_static/book.png" style="max-width: 50vw;"></a>
 
->>>>>>> 420f611d
 You can find the OpenCLSim book, based on the examples in the `notebooks` folder on the [OpenCLSim-book](https://delightful-cliff-0e49c3503.1.azurestaticapps.net/Intro_draft.html) website.
 
 The book is only build from the master branch and the special "feature/book" branch. For testing your book you can use the feature/book branch.
