--- conflicted
+++ resolved
@@ -338,11 +338,7 @@
   },
   {
    "cell_type": "code",
-<<<<<<< HEAD
-   "execution_count": 10,
-=======
-   "execution_count": 24,
->>>>>>> 6eb55798
+   "execution_count": null,
    "metadata": {},
    "outputs": [],
    "source": [
@@ -385,11 +381,7 @@
   },
   {
    "cell_type": "code",
-<<<<<<< HEAD
-   "execution_count": 11,
-=======
-   "execution_count": 25,
->>>>>>> 6eb55798
+   "execution_count": null,
    "metadata": {
     "tags": [
      "outputPrepend"
@@ -411,11 +403,7 @@
   },
   {
    "cell_type": "code",
-<<<<<<< HEAD
-   "execution_count": 12,
-=======
-   "execution_count": 26,
->>>>>>> 6eb55798
+   "execution_count": null,
    "metadata": {},
    "outputs": [
     {
@@ -857,11 +845,7 @@
        "39  POINT (4.25222222 52.11428333)  {'Cargo_2': 0, 'Cargo_1': 0}  "
       ]
      },
-<<<<<<< HEAD
-     "execution_count": 12,
-=======
-     "execution_count": 26,
->>>>>>> 6eb55798
+     "execution_count": null,
      "metadata": {},
      "output_type": "execute_result"
     }
@@ -879,20 +863,9 @@
   },
   {
    "cell_type": "code",
-<<<<<<< HEAD
-   "execution_count": 15,
-=======
-   "execution_count": 27,
->>>>>>> 6eb55798
+   "execution_count": null,
    "metadata": {},
    "outputs": [
-    {
-     "name": "stdout",
-     "output_type": "stream",
-     "text": [
-      "Not adding critical path to GANTT chart\n"
-     ]
-    },
     {
      "data": {
       "text/html": [
@@ -903,11 +876,7 @@
        "        require.undef(\"plotly\");\n",
        "        requirejs.config({\n",
        "            paths: {\n",
-<<<<<<< HEAD
-       "                'plotly': ['https://cdn.plot.ly/plotly-2.11.1.min']\n",
-=======
-       "                'plotly': ['https://cdn.plot.ly/plotly-2.12.1.min']\n",
->>>>>>> 6eb55798
+       "                'plotly': ['https://cdn.plot.ly/plotly-2.8.3.min']\n",
        "            }\n",
        "        });\n",
        "        require(['plotly'], function(Plotly) {\n",
@@ -922,6 +891,13 @@
      "output_type": "display_data"
     },
     {
+     "name": "stdout",
+     "output_type": "stream",
+     "text": [
+      "Not adding critical path to GANTT chart\n"
+     ]
+    },
+    {
      "data": {
       "application/vnd.plotly.v1+json": {
        "config": {
@@ -934,11 +910,7 @@
          "connectgaps": false,
          "hoverinfo": "y+name",
          "line": {
-<<<<<<< HEAD
-          "color": "rgb(11,226,102)",
-=======
-          "color": "rgb(29,232,156)",
->>>>>>> 6eb55798
+          "color": "rgb(112,90,50)",
           "width": 10
          },
          "mode": "lines",
@@ -1013,11 +985,7 @@
          "connectgaps": false,
          "hoverinfo": "y+name",
          "line": {
-<<<<<<< HEAD
-          "color": "rgb(139,98,230)",
-=======
-          "color": "rgb(157,104,28)",
->>>>>>> 6eb55798
+          "color": "rgb(240,218,178)",
           "width": 10
          },
          "mode": "lines",
@@ -1438,10 +1406,11 @@
           ],
           "scatter": [
            {
-            "fillpattern": {
-             "fillmode": "overlay",
-             "size": 10,
-             "solidity": 0.2
+            "marker": {
+             "colorbar": {
+              "outlinewidth": 0,
+              "ticks": ""
+             }
             },
             "type": "scatter"
            }
@@ -1912,15 +1881,9 @@
        }
       },
       "text/html": [
-<<<<<<< HEAD
-       "<div>                            <div id=\"a19e0de2-7e0f-482c-b389-0a78f7493f74\" class=\"plotly-graph-div\" style=\"height:525px; width:100%;\"></div>            <script type=\"text/javascript\">                require([\"plotly\"], function(Plotly) {                    window.PLOTLYENV=window.PLOTLYENV || {};                                    if (document.getElementById(\"a19e0de2-7e0f-482c-b389-0a78f7493f74\")) {                    Plotly.newPlot(                        \"a19e0de2-7e0f-482c-b389-0a78f7493f74\",                        [{\"connectgaps\":false,\"hoverinfo\":\"y+name\",\"line\":{\"color\":\"rgb(11,226,102)\",\"width\":10},\"mode\":\"lines\",\"name\":\"Transporter01 move process\",\"x\":[\"1970-01-01T00:00:00\",\"1970-01-01T00:00:00\",\"1970-01-01T00:19:42.824591\",\"1970-01-01T00:19:42.824591\",\"1970-01-01T00:19:42.824591\",\"1970-01-01T00:19:42.824591\",\"1970-01-01T00:19:42.824591\",\"1970-01-01T00:55:08.473774\",\"1970-01-01T00:55:08.473774\",\"1970-01-01T00:55:08.473774\",\"1970-01-01T00:55:08.473774\",\"1970-01-01T00:55:08.473774\",\"1970-01-01T01:30:34.122956\",\"1970-01-01T01:30:34.122956\",\"1970-01-01T01:30:34.122956\",\"1970-01-01T01:30:34.122956\",\"1970-01-01T01:30:34.122956\",\"1970-01-01T02:05:59.772139\",\"1970-01-01T02:05:59.772139\",\"1970-01-01T02:05:59.772139\",\"1970-01-01T02:05:59.772139\",\"1970-01-01T02:05:59.772139\",\"1970-01-01T02:41:25.421321\",\"1970-01-01T02:41:25.421321\",\"1970-01-01T02:41:25.421321\",\"1970-01-01T02:05:59.772139\",\"1970-01-01T02:05:59.772139\",\"1970-01-01T02:41:25.421321\",\"1970-01-01T02:41:25.421321\",\"1970-01-01T02:41:25.421321\"],\"y\":[\"Transporter01 move process\",\"Transporter01 move process\",\"Transporter01 move process\",\"Transporter01 move process\",null,\"Transporter01 move process\",\"Transporter01 move process\",\"Transporter01 move process\",\"Transporter01 move process\",null,\"Transporter01 move process\",\"Transporter01 move process\",\"Transporter01 move process\",\"Transporter01 move process\",null,\"Transporter01 move process\",\"Transporter01 move process\",\"Transporter01 move process\",\"Transporter01 move process\",null,\"Transporter01 move process\",\"Transporter01 move process\",\"Transporter01 move process\",\"Transporter01 move process\",null,\"Transporter01 move process\",\"Transporter01 move process\",\"Transporter01 move process\",\"Transporter01 move process\",null],\"type\":\"scatter\"},{\"connectgaps\":false,\"hoverinfo\":\"y+name\",\"line\":{\"color\":\"rgb(139,98,230)\",\"width\":10},\"mode\":\"lines\",\"name\":\"Installer01 move process\",\"x\":[\"1970-01-01T00:00:00\",\"1970-01-01T00:00:00\",\"1970-01-01T00:15:42.824591\",\"1970-01-01T00:15:42.824591\",\"1970-01-01T00:15:42.824591\",\"1970-01-01T00:15:42.824591\",\"1970-01-01T00:15:42.824591\",\"1970-01-01T02:44:25.421321\",\"1970-01-01T02:44:25.421321\",\"1970-01-01T02:44:25.421321\",\"1970-01-01T00:15:42.824591\",\"1970-01-01T00:15:42.824591\",\"1970-01-01T02:44:25.421321\",\"1970-01-01T02:44:25.421321\",\"1970-01-01T02:44:25.421321\"],\"y\":[\"Installer01 move process\",\"Installer01 move process\",\"Installer01 move process\",\"Installer01 move process\",null,\"Installer01 move process\",\"Installer01 move process\",\"Installer01 move process\",\"Installer01 move process\",null,\"Installer01 move process\",\"Installer01 move process\",\"Installer01 move process\",\"Installer01 move process\",null],\"type\":\"scatter\"}],                        {\"hovermode\":\"closest\",\"legend\":{\"orientation\":\"h\",\"x\":0,\"y\":-0.2},\"template\":{\"data\":{\"barpolar\":[{\"marker\":{\"line\":{\"color\":\"#E5ECF6\",\"width\":0.5},\"pattern\":{\"fillmode\":\"overlay\",\"size\":10,\"solidity\":0.2}},\"type\":\"barpolar\"}],\"bar\":[{\"error_x\":{\"color\":\"#2a3f5f\"},\"error_y\":{\"color\":\"#2a3f5f\"},\"marker\":{\"line\":{\"color\":\"#E5ECF6\",\"width\":0.5},\"pattern\":{\"fillmode\":\"overlay\",\"size\":10,\"solidity\":0.2}},\"type\":\"bar\"}],\"carpet\":[{\"aaxis\":{\"endlinecolor\":\"#2a3f5f\",\"gridcolor\":\"white\",\"linecolor\":\"white\",\"minorgridcolor\":\"white\",\"startlinecolor\":\"#2a3f5f\"},\"baxis\":{\"endlinecolor\":\"#2a3f5f\",\"gridcolor\":\"white\",\"linecolor\":\"white\",\"minorgridcolor\":\"white\",\"startlinecolor\":\"#2a3f5f\"},\"type\":\"carpet\"}],\"choropleth\":[{\"colorbar\":{\"outlinewidth\":0,\"ticks\":\"\"},\"type\":\"choropleth\"}],\"contourcarpet\":[{\"colorbar\":{\"outlinewidth\":0,\"ticks\":\"\"},\"type\":\"contourcarpet\"}],\"contour\":[{\"colorbar\":{\"outlinewidth\":0,\"ticks\":\"\"},\"colorscale\":[[0.0,\"#0d0887\"],[0.1111111111111111,\"#46039f\"],[0.2222222222222222,\"#7201a8\"],[0.3333333333333333,\"#9c179e\"],[0.4444444444444444,\"#bd3786\"],[0.5555555555555556,\"#d8576b\"],[0.6666666666666666,\"#ed7953\"],[0.7777777777777778,\"#fb9f3a\"],[0.8888888888888888,\"#fdca26\"],[1.0,\"#f0f921\"]],\"type\":\"contour\"}],\"heatmapgl\":[{\"colorbar\":{\"outlinewidth\":0,\"ticks\":\"\"},\"colorscale\":[[0.0,\"#0d0887\"],[0.1111111111111111,\"#46039f\"],[0.2222222222222222,\"#7201a8\"],[0.3333333333333333,\"#9c179e\"],[0.4444444444444444,\"#bd3786\"],[0.5555555555555556,\"#d8576b\"],[0.6666666666666666,\"#ed7953\"],[0.7777777777777778,\"#fb9f3a\"],[0.8888888888888888,\"#fdca26\"],[1.0,\"#f0f921\"]],\"type\":\"heatmapgl\"}],\"heatmap\":[{\"colorbar\":{\"outlinewidth\":0,\"ticks\":\"\"},\"colorscale\":[[0.0,\"#0d0887\"],[0.1111111111111111,\"#46039f\"],[0.2222222222222222,\"#7201a8\"],[0.3333333333333333,\"#9c179e\"],[0.4444444444444444,\"#bd3786\"],[0.5555555555555556,\"#d8576b\"],[0.6666666666666666,\"#ed7953\"],[0.7777777777777778,\"#fb9f3a\"],[0.8888888888888888,\"#fdca26\"],[1.0,\"#f0f921\"]],\"type\":\"heatmap\"}],\"histogram2dcontour\":[{\"colorbar\":{\"outlinewidth\":0,\"ticks\":\"\"},\"colorscale\":[[0.0,\"#0d0887\"],[0.1111111111111111,\"#46039f\"],[0.2222222222222222,\"#7201a8\"],[0.3333333333333333,\"#9c179e\"],[0.4444444444444444,\"#bd3786\"],[0.5555555555555556,\"#d8576b\"],[0.6666666666666666,\"#ed7953\"],[0.7777777777777778,\"#fb9f3a\"],[0.8888888888888888,\"#fdca26\"],[1.0,\"#f0f921\"]],\"type\":\"histogram2dcontour\"}],\"histogram2d\":[{\"colorbar\":{\"outlinewidth\":0,\"ticks\":\"\"},\"colorscale\":[[0.0,\"#0d0887\"],[0.1111111111111111,\"#46039f\"],[0.2222222222222222,\"#7201a8\"],[0.3333333333333333,\"#9c179e\"],[0.4444444444444444,\"#bd3786\"],[0.5555555555555556,\"#d8576b\"],[0.6666666666666666,\"#ed7953\"],[0.7777777777777778,\"#fb9f3a\"],[0.8888888888888888,\"#fdca26\"],[1.0,\"#f0f921\"]],\"type\":\"histogram2d\"}],\"histogram\":[{\"marker\":{\"pattern\":{\"fillmode\":\"overlay\",\"size\":10,\"solidity\":0.2}},\"type\":\"histogram\"}],\"mesh3d\":[{\"colorbar\":{\"outlinewidth\":0,\"ticks\":\"\"},\"type\":\"mesh3d\"}],\"parcoords\":[{\"line\":{\"colorbar\":{\"outlinewidth\":0,\"ticks\":\"\"}},\"type\":\"parcoords\"}],\"pie\":[{\"automargin\":true,\"type\":\"pie\"}],\"scatter3d\":[{\"line\":{\"colorbar\":{\"outlinewidth\":0,\"ticks\":\"\"}},\"marker\":{\"colorbar\":{\"outlinewidth\":0,\"ticks\":\"\"}},\"type\":\"scatter3d\"}],\"scattercarpet\":[{\"marker\":{\"colorbar\":{\"outlinewidth\":0,\"ticks\":\"\"}},\"type\":\"scattercarpet\"}],\"scattergeo\":[{\"marker\":{\"colorbar\":{\"outlinewidth\":0,\"ticks\":\"\"}},\"type\":\"scattergeo\"}],\"scattergl\":[{\"marker\":{\"colorbar\":{\"outlinewidth\":0,\"ticks\":\"\"}},\"type\":\"scattergl\"}],\"scattermapbox\":[{\"marker\":{\"colorbar\":{\"outlinewidth\":0,\"ticks\":\"\"}},\"type\":\"scattermapbox\"}],\"scatterpolargl\":[{\"marker\":{\"colorbar\":{\"outlinewidth\":0,\"ticks\":\"\"}},\"type\":\"scatterpolargl\"}],\"scatterpolar\":[{\"marker\":{\"colorbar\":{\"outlinewidth\":0,\"ticks\":\"\"}},\"type\":\"scatterpolar\"}],\"scatter\":[{\"fillpattern\":{\"fillmode\":\"overlay\",\"size\":10,\"solidity\":0.2},\"type\":\"scatter\"}],\"scatterternary\":[{\"marker\":{\"colorbar\":{\"outlinewidth\":0,\"ticks\":\"\"}},\"type\":\"scatterternary\"}],\"surface\":[{\"colorbar\":{\"outlinewidth\":0,\"ticks\":\"\"},\"colorscale\":[[0.0,\"#0d0887\"],[0.1111111111111111,\"#46039f\"],[0.2222222222222222,\"#7201a8\"],[0.3333333333333333,\"#9c179e\"],[0.4444444444444444,\"#bd3786\"],[0.5555555555555556,\"#d8576b\"],[0.6666666666666666,\"#ed7953\"],[0.7777777777777778,\"#fb9f3a\"],[0.8888888888888888,\"#fdca26\"],[1.0,\"#f0f921\"]],\"type\":\"surface\"}],\"table\":[{\"cells\":{\"fill\":{\"color\":\"#EBF0F8\"},\"line\":{\"color\":\"white\"}},\"header\":{\"fill\":{\"color\":\"#C8D4E3\"},\"line\":{\"color\":\"white\"}},\"type\":\"table\"}]},\"layout\":{\"annotationdefaults\":{\"arrowcolor\":\"#2a3f5f\",\"arrowhead\":0,\"arrowwidth\":1},\"autotypenumbers\":\"strict\",\"coloraxis\":{\"colorbar\":{\"outlinewidth\":0,\"ticks\":\"\"}},\"colorscale\":{\"diverging\":[[0,\"#8e0152\"],[0.1,\"#c51b7d\"],[0.2,\"#de77ae\"],[0.3,\"#f1b6da\"],[0.4,\"#fde0ef\"],[0.5,\"#f7f7f7\"],[0.6,\"#e6f5d0\"],[0.7,\"#b8e186\"],[0.8,\"#7fbc41\"],[0.9,\"#4d9221\"],[1,\"#276419\"]],\"sequential\":[[0.0,\"#0d0887\"],[0.1111111111111111,\"#46039f\"],[0.2222222222222222,\"#7201a8\"],[0.3333333333333333,\"#9c179e\"],[0.4444444444444444,\"#bd3786\"],[0.5555555555555556,\"#d8576b\"],[0.6666666666666666,\"#ed7953\"],[0.7777777777777778,\"#fb9f3a\"],[0.8888888888888888,\"#fdca26\"],[1.0,\"#f0f921\"]],\"sequentialminus\":[[0.0,\"#0d0887\"],[0.1111111111111111,\"#46039f\"],[0.2222222222222222,\"#7201a8\"],[0.3333333333333333,\"#9c179e\"],[0.4444444444444444,\"#bd3786\"],[0.5555555555555556,\"#d8576b\"],[0.6666666666666666,\"#ed7953\"],[0.7777777777777778,\"#fb9f3a\"],[0.8888888888888888,\"#fdca26\"],[1.0,\"#f0f921\"]]},\"colorway\":[\"#636efa\",\"#EF553B\",\"#00cc96\",\"#ab63fa\",\"#FFA15A\",\"#19d3f3\",\"#FF6692\",\"#B6E880\",\"#FF97FF\",\"#FECB52\"],\"font\":{\"color\":\"#2a3f5f\"},\"geo\":{\"bgcolor\":\"white\",\"lakecolor\":\"white\",\"landcolor\":\"#E5ECF6\",\"showlakes\":true,\"showland\":true,\"subunitcolor\":\"white\"},\"hoverlabel\":{\"align\":\"left\"},\"hovermode\":\"closest\",\"mapbox\":{\"style\":\"light\"},\"paper_bgcolor\":\"white\",\"plot_bgcolor\":\"#E5ECF6\",\"polar\":{\"angularaxis\":{\"gridcolor\":\"white\",\"linecolor\":\"white\",\"ticks\":\"\"},\"bgcolor\":\"#E5ECF6\",\"radialaxis\":{\"gridcolor\":\"white\",\"linecolor\":\"white\",\"ticks\":\"\"}},\"scene\":{\"xaxis\":{\"backgroundcolor\":\"#E5ECF6\",\"gridcolor\":\"white\",\"gridwidth\":2,\"linecolor\":\"white\",\"showbackground\":true,\"ticks\":\"\",\"zerolinecolor\":\"white\"},\"yaxis\":{\"backgroundcolor\":\"#E5ECF6\",\"gridcolor\":\"white\",\"gridwidth\":2,\"linecolor\":\"white\",\"showbackground\":true,\"ticks\":\"\",\"zerolinecolor\":\"white\"},\"zaxis\":{\"backgroundcolor\":\"#E5ECF6\",\"gridcolor\":\"white\",\"gridwidth\":2,\"linecolor\":\"white\",\"showbackground\":true,\"ticks\":\"\",\"zerolinecolor\":\"white\"}},\"shapedefaults\":{\"line\":{\"color\":\"#2a3f5f\"}},\"ternary\":{\"aaxis\":{\"gridcolor\":\"white\",\"linecolor\":\"white\",\"ticks\":\"\"},\"baxis\":{\"gridcolor\":\"white\",\"linecolor\":\"white\",\"ticks\":\"\"},\"bgcolor\":\"#E5ECF6\",\"caxis\":{\"gridcolor\":\"white\",\"linecolor\":\"white\",\"ticks\":\"\"}},\"title\":{\"x\":0.05},\"xaxis\":{\"automargin\":true,\"gridcolor\":\"white\",\"linecolor\":\"white\",\"ticks\":\"\",\"title\":{\"standoff\":15},\"zerolinecolor\":\"white\",\"zerolinewidth\":2},\"yaxis\":{\"automargin\":true,\"gridcolor\":\"white\",\"linecolor\":\"white\",\"ticks\":\"\",\"title\":{\"standoff\":15},\"zerolinecolor\":\"white\",\"zerolinewidth\":2}}},\"title\":{\"text\":\"GANTT Chart\"},\"xaxis\":{\"range\":[\"1970-01-01T00:00:00\",\"1970-01-01T02:44:25.421321\"],\"title\":{\"font\":{\"color\":\"#7f7f7f\",\"family\":\"Courier New, monospace\",\"size\":18},\"text\":\"Time\"}},\"yaxis\":{\"title\":{\"font\":{\"color\":\"#7f7f7f\",\"family\":\"Courier New, monospace\",\"size\":18},\"text\":\"Activities\"}}},                        {\"responsive\": true}                    ).then(function(){\n",
+       "<div>                            <div id=\"d3fe4aac-9584-4321-9bad-3d242c42713d\" class=\"plotly-graph-div\" style=\"height:525px; width:100%;\"></div>            <script type=\"text/javascript\">                require([\"plotly\"], function(Plotly) {                    window.PLOTLYENV=window.PLOTLYENV || {};                                    if (document.getElementById(\"d3fe4aac-9584-4321-9bad-3d242c42713d\")) {                    Plotly.newPlot(                        \"d3fe4aac-9584-4321-9bad-3d242c42713d\",                        [{\"connectgaps\":false,\"hoverinfo\":\"y+name\",\"line\":{\"color\":\"rgb(112,90,50)\",\"width\":10},\"mode\":\"lines\",\"name\":\"Transporter01 move process\",\"x\":[\"1970-01-01T00:00:00\",\"1970-01-01T00:00:00\",\"1970-01-01T00:19:42.824591\",\"1970-01-01T00:19:42.824591\",\"1970-01-01T00:19:42.824591\",\"1970-01-01T00:19:42.824591\",\"1970-01-01T00:19:42.824591\",\"1970-01-01T00:55:08.473774\",\"1970-01-01T00:55:08.473774\",\"1970-01-01T00:55:08.473774\",\"1970-01-01T00:55:08.473774\",\"1970-01-01T00:55:08.473774\",\"1970-01-01T01:30:34.122956\",\"1970-01-01T01:30:34.122956\",\"1970-01-01T01:30:34.122956\",\"1970-01-01T01:30:34.122956\",\"1970-01-01T01:30:34.122956\",\"1970-01-01T02:05:59.772139\",\"1970-01-01T02:05:59.772139\",\"1970-01-01T02:05:59.772139\",\"1970-01-01T02:05:59.772139\",\"1970-01-01T02:05:59.772139\",\"1970-01-01T02:41:25.421321\",\"1970-01-01T02:41:25.421321\",\"1970-01-01T02:41:25.421321\",\"1970-01-01T02:05:59.772139\",\"1970-01-01T02:05:59.772139\",\"1970-01-01T02:41:25.421321\",\"1970-01-01T02:41:25.421321\",\"1970-01-01T02:41:25.421321\"],\"y\":[\"Transporter01 move process\",\"Transporter01 move process\",\"Transporter01 move process\",\"Transporter01 move process\",null,\"Transporter01 move process\",\"Transporter01 move process\",\"Transporter01 move process\",\"Transporter01 move process\",null,\"Transporter01 move process\",\"Transporter01 move process\",\"Transporter01 move process\",\"Transporter01 move process\",null,\"Transporter01 move process\",\"Transporter01 move process\",\"Transporter01 move process\",\"Transporter01 move process\",null,\"Transporter01 move process\",\"Transporter01 move process\",\"Transporter01 move process\",\"Transporter01 move process\",null,\"Transporter01 move process\",\"Transporter01 move process\",\"Transporter01 move process\",\"Transporter01 move process\",null],\"type\":\"scatter\"},{\"connectgaps\":false,\"hoverinfo\":\"y+name\",\"line\":{\"color\":\"rgb(240,218,178)\",\"width\":10},\"mode\":\"lines\",\"name\":\"Installer01 move process\",\"x\":[\"1970-01-01T00:00:00\",\"1970-01-01T00:00:00\",\"1970-01-01T00:15:42.824591\",\"1970-01-01T00:15:42.824591\",\"1970-01-01T00:15:42.824591\",\"1970-01-01T00:15:42.824591\",\"1970-01-01T00:15:42.824591\",\"1970-01-01T02:44:25.421321\",\"1970-01-01T02:44:25.421321\",\"1970-01-01T02:44:25.421321\",\"1970-01-01T00:15:42.824591\",\"1970-01-01T00:15:42.824591\",\"1970-01-01T02:44:25.421321\",\"1970-01-01T02:44:25.421321\",\"1970-01-01T02:44:25.421321\"],\"y\":[\"Installer01 move process\",\"Installer01 move process\",\"Installer01 move process\",\"Installer01 move process\",null,\"Installer01 move process\",\"Installer01 move process\",\"Installer01 move process\",\"Installer01 move process\",null,\"Installer01 move process\",\"Installer01 move process\",\"Installer01 move process\",\"Installer01 move process\",null],\"type\":\"scatter\"}],                        {\"hovermode\":\"closest\",\"legend\":{\"orientation\":\"h\",\"x\":0,\"y\":-0.2},\"template\":{\"data\":{\"barpolar\":[{\"marker\":{\"line\":{\"color\":\"#E5ECF6\",\"width\":0.5},\"pattern\":{\"fillmode\":\"overlay\",\"size\":10,\"solidity\":0.2}},\"type\":\"barpolar\"}],\"bar\":[{\"error_x\":{\"color\":\"#2a3f5f\"},\"error_y\":{\"color\":\"#2a3f5f\"},\"marker\":{\"line\":{\"color\":\"#E5ECF6\",\"width\":0.5},\"pattern\":{\"fillmode\":\"overlay\",\"size\":10,\"solidity\":0.2}},\"type\":\"bar\"}],\"carpet\":[{\"aaxis\":{\"endlinecolor\":\"#2a3f5f\",\"gridcolor\":\"white\",\"linecolor\":\"white\",\"minorgridcolor\":\"white\",\"startlinecolor\":\"#2a3f5f\"},\"baxis\":{\"endlinecolor\":\"#2a3f5f\",\"gridcolor\":\"white\",\"linecolor\":\"white\",\"minorgridcolor\":\"white\",\"startlinecolor\":\"#2a3f5f\"},\"type\":\"carpet\"}],\"choropleth\":[{\"colorbar\":{\"outlinewidth\":0,\"ticks\":\"\"},\"type\":\"choropleth\"}],\"contourcarpet\":[{\"colorbar\":{\"outlinewidth\":0,\"ticks\":\"\"},\"type\":\"contourcarpet\"}],\"contour\":[{\"colorbar\":{\"outlinewidth\":0,\"ticks\":\"\"},\"colorscale\":[[0.0,\"#0d0887\"],[0.1111111111111111,\"#46039f\"],[0.2222222222222222,\"#7201a8\"],[0.3333333333333333,\"#9c179e\"],[0.4444444444444444,\"#bd3786\"],[0.5555555555555556,\"#d8576b\"],[0.6666666666666666,\"#ed7953\"],[0.7777777777777778,\"#fb9f3a\"],[0.8888888888888888,\"#fdca26\"],[1.0,\"#f0f921\"]],\"type\":\"contour\"}],\"heatmapgl\":[{\"colorbar\":{\"outlinewidth\":0,\"ticks\":\"\"},\"colorscale\":[[0.0,\"#0d0887\"],[0.1111111111111111,\"#46039f\"],[0.2222222222222222,\"#7201a8\"],[0.3333333333333333,\"#9c179e\"],[0.4444444444444444,\"#bd3786\"],[0.5555555555555556,\"#d8576b\"],[0.6666666666666666,\"#ed7953\"],[0.7777777777777778,\"#fb9f3a\"],[0.8888888888888888,\"#fdca26\"],[1.0,\"#f0f921\"]],\"type\":\"heatmapgl\"}],\"heatmap\":[{\"colorbar\":{\"outlinewidth\":0,\"ticks\":\"\"},\"colorscale\":[[0.0,\"#0d0887\"],[0.1111111111111111,\"#46039f\"],[0.2222222222222222,\"#7201a8\"],[0.3333333333333333,\"#9c179e\"],[0.4444444444444444,\"#bd3786\"],[0.5555555555555556,\"#d8576b\"],[0.6666666666666666,\"#ed7953\"],[0.7777777777777778,\"#fb9f3a\"],[0.8888888888888888,\"#fdca26\"],[1.0,\"#f0f921\"]],\"type\":\"heatmap\"}],\"histogram2dcontour\":[{\"colorbar\":{\"outlinewidth\":0,\"ticks\":\"\"},\"colorscale\":[[0.0,\"#0d0887\"],[0.1111111111111111,\"#46039f\"],[0.2222222222222222,\"#7201a8\"],[0.3333333333333333,\"#9c179e\"],[0.4444444444444444,\"#bd3786\"],[0.5555555555555556,\"#d8576b\"],[0.6666666666666666,\"#ed7953\"],[0.7777777777777778,\"#fb9f3a\"],[0.8888888888888888,\"#fdca26\"],[1.0,\"#f0f921\"]],\"type\":\"histogram2dcontour\"}],\"histogram2d\":[{\"colorbar\":{\"outlinewidth\":0,\"ticks\":\"\"},\"colorscale\":[[0.0,\"#0d0887\"],[0.1111111111111111,\"#46039f\"],[0.2222222222222222,\"#7201a8\"],[0.3333333333333333,\"#9c179e\"],[0.4444444444444444,\"#bd3786\"],[0.5555555555555556,\"#d8576b\"],[0.6666666666666666,\"#ed7953\"],[0.7777777777777778,\"#fb9f3a\"],[0.8888888888888888,\"#fdca26\"],[1.0,\"#f0f921\"]],\"type\":\"histogram2d\"}],\"histogram\":[{\"marker\":{\"pattern\":{\"fillmode\":\"overlay\",\"size\":10,\"solidity\":0.2}},\"type\":\"histogram\"}],\"mesh3d\":[{\"colorbar\":{\"outlinewidth\":0,\"ticks\":\"\"},\"type\":\"mesh3d\"}],\"parcoords\":[{\"line\":{\"colorbar\":{\"outlinewidth\":0,\"ticks\":\"\"}},\"type\":\"parcoords\"}],\"pie\":[{\"automargin\":true,\"type\":\"pie\"}],\"scatter3d\":[{\"line\":{\"colorbar\":{\"outlinewidth\":0,\"ticks\":\"\"}},\"marker\":{\"colorbar\":{\"outlinewidth\":0,\"ticks\":\"\"}},\"type\":\"scatter3d\"}],\"scattercarpet\":[{\"marker\":{\"colorbar\":{\"outlinewidth\":0,\"ticks\":\"\"}},\"type\":\"scattercarpet\"}],\"scattergeo\":[{\"marker\":{\"colorbar\":{\"outlinewidth\":0,\"ticks\":\"\"}},\"type\":\"scattergeo\"}],\"scattergl\":[{\"marker\":{\"colorbar\":{\"outlinewidth\":0,\"ticks\":\"\"}},\"type\":\"scattergl\"}],\"scattermapbox\":[{\"marker\":{\"colorbar\":{\"outlinewidth\":0,\"ticks\":\"\"}},\"type\":\"scattermapbox\"}],\"scatterpolargl\":[{\"marker\":{\"colorbar\":{\"outlinewidth\":0,\"ticks\":\"\"}},\"type\":\"scatterpolargl\"}],\"scatterpolar\":[{\"marker\":{\"colorbar\":{\"outlinewidth\":0,\"ticks\":\"\"}},\"type\":\"scatterpolar\"}],\"scatter\":[{\"marker\":{\"colorbar\":{\"outlinewidth\":0,\"ticks\":\"\"}},\"type\":\"scatter\"}],\"scatterternary\":[{\"marker\":{\"colorbar\":{\"outlinewidth\":0,\"ticks\":\"\"}},\"type\":\"scatterternary\"}],\"surface\":[{\"colorbar\":{\"outlinewidth\":0,\"ticks\":\"\"},\"colorscale\":[[0.0,\"#0d0887\"],[0.1111111111111111,\"#46039f\"],[0.2222222222222222,\"#7201a8\"],[0.3333333333333333,\"#9c179e\"],[0.4444444444444444,\"#bd3786\"],[0.5555555555555556,\"#d8576b\"],[0.6666666666666666,\"#ed7953\"],[0.7777777777777778,\"#fb9f3a\"],[0.8888888888888888,\"#fdca26\"],[1.0,\"#f0f921\"]],\"type\":\"surface\"}],\"table\":[{\"cells\":{\"fill\":{\"color\":\"#EBF0F8\"},\"line\":{\"color\":\"white\"}},\"header\":{\"fill\":{\"color\":\"#C8D4E3\"},\"line\":{\"color\":\"white\"}},\"type\":\"table\"}]},\"layout\":{\"annotationdefaults\":{\"arrowcolor\":\"#2a3f5f\",\"arrowhead\":0,\"arrowwidth\":1},\"autotypenumbers\":\"strict\",\"coloraxis\":{\"colorbar\":{\"outlinewidth\":0,\"ticks\":\"\"}},\"colorscale\":{\"diverging\":[[0,\"#8e0152\"],[0.1,\"#c51b7d\"],[0.2,\"#de77ae\"],[0.3,\"#f1b6da\"],[0.4,\"#fde0ef\"],[0.5,\"#f7f7f7\"],[0.6,\"#e6f5d0\"],[0.7,\"#b8e186\"],[0.8,\"#7fbc41\"],[0.9,\"#4d9221\"],[1,\"#276419\"]],\"sequential\":[[0.0,\"#0d0887\"],[0.1111111111111111,\"#46039f\"],[0.2222222222222222,\"#7201a8\"],[0.3333333333333333,\"#9c179e\"],[0.4444444444444444,\"#bd3786\"],[0.5555555555555556,\"#d8576b\"],[0.6666666666666666,\"#ed7953\"],[0.7777777777777778,\"#fb9f3a\"],[0.8888888888888888,\"#fdca26\"],[1.0,\"#f0f921\"]],\"sequentialminus\":[[0.0,\"#0d0887\"],[0.1111111111111111,\"#46039f\"],[0.2222222222222222,\"#7201a8\"],[0.3333333333333333,\"#9c179e\"],[0.4444444444444444,\"#bd3786\"],[0.5555555555555556,\"#d8576b\"],[0.6666666666666666,\"#ed7953\"],[0.7777777777777778,\"#fb9f3a\"],[0.8888888888888888,\"#fdca26\"],[1.0,\"#f0f921\"]]},\"colorway\":[\"#636efa\",\"#EF553B\",\"#00cc96\",\"#ab63fa\",\"#FFA15A\",\"#19d3f3\",\"#FF6692\",\"#B6E880\",\"#FF97FF\",\"#FECB52\"],\"font\":{\"color\":\"#2a3f5f\"},\"geo\":{\"bgcolor\":\"white\",\"lakecolor\":\"white\",\"landcolor\":\"#E5ECF6\",\"showlakes\":true,\"showland\":true,\"subunitcolor\":\"white\"},\"hoverlabel\":{\"align\":\"left\"},\"hovermode\":\"closest\",\"mapbox\":{\"style\":\"light\"},\"paper_bgcolor\":\"white\",\"plot_bgcolor\":\"#E5ECF6\",\"polar\":{\"angularaxis\":{\"gridcolor\":\"white\",\"linecolor\":\"white\",\"ticks\":\"\"},\"bgcolor\":\"#E5ECF6\",\"radialaxis\":{\"gridcolor\":\"white\",\"linecolor\":\"white\",\"ticks\":\"\"}},\"scene\":{\"xaxis\":{\"backgroundcolor\":\"#E5ECF6\",\"gridcolor\":\"white\",\"gridwidth\":2,\"linecolor\":\"white\",\"showbackground\":true,\"ticks\":\"\",\"zerolinecolor\":\"white\"},\"yaxis\":{\"backgroundcolor\":\"#E5ECF6\",\"gridcolor\":\"white\",\"gridwidth\":2,\"linecolor\":\"white\",\"showbackground\":true,\"ticks\":\"\",\"zerolinecolor\":\"white\"},\"zaxis\":{\"backgroundcolor\":\"#E5ECF6\",\"gridcolor\":\"white\",\"gridwidth\":2,\"linecolor\":\"white\",\"showbackground\":true,\"ticks\":\"\",\"zerolinecolor\":\"white\"}},\"shapedefaults\":{\"line\":{\"color\":\"#2a3f5f\"}},\"ternary\":{\"aaxis\":{\"gridcolor\":\"white\",\"linecolor\":\"white\",\"ticks\":\"\"},\"baxis\":{\"gridcolor\":\"white\",\"linecolor\":\"white\",\"ticks\":\"\"},\"bgcolor\":\"#E5ECF6\",\"caxis\":{\"gridcolor\":\"white\",\"linecolor\":\"white\",\"ticks\":\"\"}},\"title\":{\"x\":0.05},\"xaxis\":{\"automargin\":true,\"gridcolor\":\"white\",\"linecolor\":\"white\",\"ticks\":\"\",\"title\":{\"standoff\":15},\"zerolinecolor\":\"white\",\"zerolinewidth\":2},\"yaxis\":{\"automargin\":true,\"gridcolor\":\"white\",\"linecolor\":\"white\",\"ticks\":\"\",\"title\":{\"standoff\":15},\"zerolinecolor\":\"white\",\"zerolinewidth\":2}}},\"title\":{\"text\":\"GANTT Chart\"},\"xaxis\":{\"range\":[\"1970-01-01T00:00:00\",\"1970-01-01T02:44:25.421321\"],\"title\":{\"font\":{\"color\":\"#7f7f7f\",\"family\":\"Courier New, monospace\",\"size\":18},\"text\":\"Time\"}},\"yaxis\":{\"title\":{\"font\":{\"color\":\"#7f7f7f\",\"family\":\"Courier New, monospace\",\"size\":18},\"text\":\"Activities\"}}},                        {\"responsive\": true}                    ).then(function(){\n",
        "                            \n",
-       "var gd = document.getElementById('a19e0de2-7e0f-482c-b389-0a78f7493f74');\n",
-=======
-       "<div>                            <div id=\"a254286b-35d8-4bcc-82dd-90e786a7fa36\" class=\"plotly-graph-div\" style=\"height:525px; width:100%;\"></div>            <script type=\"text/javascript\">                require([\"plotly\"], function(Plotly) {                    window.PLOTLYENV=window.PLOTLYENV || {};                                    if (document.getElementById(\"a254286b-35d8-4bcc-82dd-90e786a7fa36\")) {                    Plotly.newPlot(                        \"a254286b-35d8-4bcc-82dd-90e786a7fa36\",                        [{\"connectgaps\":false,\"hoverinfo\":\"y+name\",\"line\":{\"color\":\"rgb(29,232,156)\",\"width\":10},\"mode\":\"lines\",\"name\":\"Transporter01 move process\",\"x\":[\"1970-01-01T00:00:00\",\"1970-01-01T00:00:00\",\"1970-01-01T00:19:42.824591\",\"1970-01-01T00:19:42.824591\",\"1970-01-01T00:19:42.824591\",\"1970-01-01T00:19:42.824591\",\"1970-01-01T00:19:42.824591\",\"1970-01-01T00:55:08.473774\",\"1970-01-01T00:55:08.473774\",\"1970-01-01T00:55:08.473774\",\"1970-01-01T00:55:08.473774\",\"1970-01-01T00:55:08.473774\",\"1970-01-01T01:30:34.122956\",\"1970-01-01T01:30:34.122956\",\"1970-01-01T01:30:34.122956\",\"1970-01-01T01:30:34.122956\",\"1970-01-01T01:30:34.122956\",\"1970-01-01T02:05:59.772139\",\"1970-01-01T02:05:59.772139\",\"1970-01-01T02:05:59.772139\",\"1970-01-01T02:05:59.772139\",\"1970-01-01T02:05:59.772139\",\"1970-01-01T02:41:25.421321\",\"1970-01-01T02:41:25.421321\",\"1970-01-01T02:41:25.421321\",\"1970-01-01T02:05:59.772139\",\"1970-01-01T02:05:59.772139\",\"1970-01-01T02:41:25.421321\",\"1970-01-01T02:41:25.421321\",\"1970-01-01T02:41:25.421321\"],\"y\":[\"Transporter01 move process\",\"Transporter01 move process\",\"Transporter01 move process\",\"Transporter01 move process\",null,\"Transporter01 move process\",\"Transporter01 move process\",\"Transporter01 move process\",\"Transporter01 move process\",null,\"Transporter01 move process\",\"Transporter01 move process\",\"Transporter01 move process\",\"Transporter01 move process\",null,\"Transporter01 move process\",\"Transporter01 move process\",\"Transporter01 move process\",\"Transporter01 move process\",null,\"Transporter01 move process\",\"Transporter01 move process\",\"Transporter01 move process\",\"Transporter01 move process\",null,\"Transporter01 move process\",\"Transporter01 move process\",\"Transporter01 move process\",\"Transporter01 move process\",null],\"type\":\"scatter\"},{\"connectgaps\":false,\"hoverinfo\":\"y+name\",\"line\":{\"color\":\"rgb(157,104,28)\",\"width\":10},\"mode\":\"lines\",\"name\":\"Installer01 move process\",\"x\":[\"1970-01-01T00:00:00\",\"1970-01-01T00:00:00\",\"1970-01-01T00:15:42.824591\",\"1970-01-01T00:15:42.824591\",\"1970-01-01T00:15:42.824591\",\"1970-01-01T00:15:42.824591\",\"1970-01-01T00:15:42.824591\",\"1970-01-01T02:44:25.421321\",\"1970-01-01T02:44:25.421321\",\"1970-01-01T02:44:25.421321\",\"1970-01-01T00:15:42.824591\",\"1970-01-01T00:15:42.824591\",\"1970-01-01T02:44:25.421321\",\"1970-01-01T02:44:25.421321\",\"1970-01-01T02:44:25.421321\"],\"y\":[\"Installer01 move process\",\"Installer01 move process\",\"Installer01 move process\",\"Installer01 move process\",null,\"Installer01 move process\",\"Installer01 move process\",\"Installer01 move process\",\"Installer01 move process\",null,\"Installer01 move process\",\"Installer01 move process\",\"Installer01 move process\",\"Installer01 move process\",null],\"type\":\"scatter\"}],                        {\"hovermode\":\"closest\",\"legend\":{\"orientation\":\"h\",\"x\":0,\"y\":-0.2},\"template\":{\"data\":{\"barpolar\":[{\"marker\":{\"line\":{\"color\":\"#E5ECF6\",\"width\":0.5},\"pattern\":{\"fillmode\":\"overlay\",\"size\":10,\"solidity\":0.2}},\"type\":\"barpolar\"}],\"bar\":[{\"error_x\":{\"color\":\"#2a3f5f\"},\"error_y\":{\"color\":\"#2a3f5f\"},\"marker\":{\"line\":{\"color\":\"#E5ECF6\",\"width\":0.5},\"pattern\":{\"fillmode\":\"overlay\",\"size\":10,\"solidity\":0.2}},\"type\":\"bar\"}],\"carpet\":[{\"aaxis\":{\"endlinecolor\":\"#2a3f5f\",\"gridcolor\":\"white\",\"linecolor\":\"white\",\"minorgridcolor\":\"white\",\"startlinecolor\":\"#2a3f5f\"},\"baxis\":{\"endlinecolor\":\"#2a3f5f\",\"gridcolor\":\"white\",\"linecolor\":\"white\",\"minorgridcolor\":\"white\",\"startlinecolor\":\"#2a3f5f\"},\"type\":\"carpet\"}],\"choropleth\":[{\"colorbar\":{\"outlinewidth\":0,\"ticks\":\"\"},\"type\":\"choropleth\"}],\"contourcarpet\":[{\"colorbar\":{\"outlinewidth\":0,\"ticks\":\"\"},\"type\":\"contourcarpet\"}],\"contour\":[{\"colorbar\":{\"outlinewidth\":0,\"ticks\":\"\"},\"colorscale\":[[0.0,\"#0d0887\"],[0.1111111111111111,\"#46039f\"],[0.2222222222222222,\"#7201a8\"],[0.3333333333333333,\"#9c179e\"],[0.4444444444444444,\"#bd3786\"],[0.5555555555555556,\"#d8576b\"],[0.6666666666666666,\"#ed7953\"],[0.7777777777777778,\"#fb9f3a\"],[0.8888888888888888,\"#fdca26\"],[1.0,\"#f0f921\"]],\"type\":\"contour\"}],\"heatmapgl\":[{\"colorbar\":{\"outlinewidth\":0,\"ticks\":\"\"},\"colorscale\":[[0.0,\"#0d0887\"],[0.1111111111111111,\"#46039f\"],[0.2222222222222222,\"#7201a8\"],[0.3333333333333333,\"#9c179e\"],[0.4444444444444444,\"#bd3786\"],[0.5555555555555556,\"#d8576b\"],[0.6666666666666666,\"#ed7953\"],[0.7777777777777778,\"#fb9f3a\"],[0.8888888888888888,\"#fdca26\"],[1.0,\"#f0f921\"]],\"type\":\"heatmapgl\"}],\"heatmap\":[{\"colorbar\":{\"outlinewidth\":0,\"ticks\":\"\"},\"colorscale\":[[0.0,\"#0d0887\"],[0.1111111111111111,\"#46039f\"],[0.2222222222222222,\"#7201a8\"],[0.3333333333333333,\"#9c179e\"],[0.4444444444444444,\"#bd3786\"],[0.5555555555555556,\"#d8576b\"],[0.6666666666666666,\"#ed7953\"],[0.7777777777777778,\"#fb9f3a\"],[0.8888888888888888,\"#fdca26\"],[1.0,\"#f0f921\"]],\"type\":\"heatmap\"}],\"histogram2dcontour\":[{\"colorbar\":{\"outlinewidth\":0,\"ticks\":\"\"},\"colorscale\":[[0.0,\"#0d0887\"],[0.1111111111111111,\"#46039f\"],[0.2222222222222222,\"#7201a8\"],[0.3333333333333333,\"#9c179e\"],[0.4444444444444444,\"#bd3786\"],[0.5555555555555556,\"#d8576b\"],[0.6666666666666666,\"#ed7953\"],[0.7777777777777778,\"#fb9f3a\"],[0.8888888888888888,\"#fdca26\"],[1.0,\"#f0f921\"]],\"type\":\"histogram2dcontour\"}],\"histogram2d\":[{\"colorbar\":{\"outlinewidth\":0,\"ticks\":\"\"},\"colorscale\":[[0.0,\"#0d0887\"],[0.1111111111111111,\"#46039f\"],[0.2222222222222222,\"#7201a8\"],[0.3333333333333333,\"#9c179e\"],[0.4444444444444444,\"#bd3786\"],[0.5555555555555556,\"#d8576b\"],[0.6666666666666666,\"#ed7953\"],[0.7777777777777778,\"#fb9f3a\"],[0.8888888888888888,\"#fdca26\"],[1.0,\"#f0f921\"]],\"type\":\"histogram2d\"}],\"histogram\":[{\"marker\":{\"pattern\":{\"fillmode\":\"overlay\",\"size\":10,\"solidity\":0.2}},\"type\":\"histogram\"}],\"mesh3d\":[{\"colorbar\":{\"outlinewidth\":0,\"ticks\":\"\"},\"type\":\"mesh3d\"}],\"parcoords\":[{\"line\":{\"colorbar\":{\"outlinewidth\":0,\"ticks\":\"\"}},\"type\":\"parcoords\"}],\"pie\":[{\"automargin\":true,\"type\":\"pie\"}],\"scatter3d\":[{\"line\":{\"colorbar\":{\"outlinewidth\":0,\"ticks\":\"\"}},\"marker\":{\"colorbar\":{\"outlinewidth\":0,\"ticks\":\"\"}},\"type\":\"scatter3d\"}],\"scattercarpet\":[{\"marker\":{\"colorbar\":{\"outlinewidth\":0,\"ticks\":\"\"}},\"type\":\"scattercarpet\"}],\"scattergeo\":[{\"marker\":{\"colorbar\":{\"outlinewidth\":0,\"ticks\":\"\"}},\"type\":\"scattergeo\"}],\"scattergl\":[{\"marker\":{\"colorbar\":{\"outlinewidth\":0,\"ticks\":\"\"}},\"type\":\"scattergl\"}],\"scattermapbox\":[{\"marker\":{\"colorbar\":{\"outlinewidth\":0,\"ticks\":\"\"}},\"type\":\"scattermapbox\"}],\"scatterpolargl\":[{\"marker\":{\"colorbar\":{\"outlinewidth\":0,\"ticks\":\"\"}},\"type\":\"scatterpolargl\"}],\"scatterpolar\":[{\"marker\":{\"colorbar\":{\"outlinewidth\":0,\"ticks\":\"\"}},\"type\":\"scatterpolar\"}],\"scatter\":[{\"fillpattern\":{\"fillmode\":\"overlay\",\"size\":10,\"solidity\":0.2},\"type\":\"scatter\"}],\"scatterternary\":[{\"marker\":{\"colorbar\":{\"outlinewidth\":0,\"ticks\":\"\"}},\"type\":\"scatterternary\"}],\"surface\":[{\"colorbar\":{\"outlinewidth\":0,\"ticks\":\"\"},\"colorscale\":[[0.0,\"#0d0887\"],[0.1111111111111111,\"#46039f\"],[0.2222222222222222,\"#7201a8\"],[0.3333333333333333,\"#9c179e\"],[0.4444444444444444,\"#bd3786\"],[0.5555555555555556,\"#d8576b\"],[0.6666666666666666,\"#ed7953\"],[0.7777777777777778,\"#fb9f3a\"],[0.8888888888888888,\"#fdca26\"],[1.0,\"#f0f921\"]],\"type\":\"surface\"}],\"table\":[{\"cells\":{\"fill\":{\"color\":\"#EBF0F8\"},\"line\":{\"color\":\"white\"}},\"header\":{\"fill\":{\"color\":\"#C8D4E3\"},\"line\":{\"color\":\"white\"}},\"type\":\"table\"}]},\"layout\":{\"annotationdefaults\":{\"arrowcolor\":\"#2a3f5f\",\"arrowhead\":0,\"arrowwidth\":1},\"autotypenumbers\":\"strict\",\"coloraxis\":{\"colorbar\":{\"outlinewidth\":0,\"ticks\":\"\"}},\"colorscale\":{\"diverging\":[[0,\"#8e0152\"],[0.1,\"#c51b7d\"],[0.2,\"#de77ae\"],[0.3,\"#f1b6da\"],[0.4,\"#fde0ef\"],[0.5,\"#f7f7f7\"],[0.6,\"#e6f5d0\"],[0.7,\"#b8e186\"],[0.8,\"#7fbc41\"],[0.9,\"#4d9221\"],[1,\"#276419\"]],\"sequential\":[[0.0,\"#0d0887\"],[0.1111111111111111,\"#46039f\"],[0.2222222222222222,\"#7201a8\"],[0.3333333333333333,\"#9c179e\"],[0.4444444444444444,\"#bd3786\"],[0.5555555555555556,\"#d8576b\"],[0.6666666666666666,\"#ed7953\"],[0.7777777777777778,\"#fb9f3a\"],[0.8888888888888888,\"#fdca26\"],[1.0,\"#f0f921\"]],\"sequentialminus\":[[0.0,\"#0d0887\"],[0.1111111111111111,\"#46039f\"],[0.2222222222222222,\"#7201a8\"],[0.3333333333333333,\"#9c179e\"],[0.4444444444444444,\"#bd3786\"],[0.5555555555555556,\"#d8576b\"],[0.6666666666666666,\"#ed7953\"],[0.7777777777777778,\"#fb9f3a\"],[0.8888888888888888,\"#fdca26\"],[1.0,\"#f0f921\"]]},\"colorway\":[\"#636efa\",\"#EF553B\",\"#00cc96\",\"#ab63fa\",\"#FFA15A\",\"#19d3f3\",\"#FF6692\",\"#B6E880\",\"#FF97FF\",\"#FECB52\"],\"font\":{\"color\":\"#2a3f5f\"},\"geo\":{\"bgcolor\":\"white\",\"lakecolor\":\"white\",\"landcolor\":\"#E5ECF6\",\"showlakes\":true,\"showland\":true,\"subunitcolor\":\"white\"},\"hoverlabel\":{\"align\":\"left\"},\"hovermode\":\"closest\",\"mapbox\":{\"style\":\"light\"},\"paper_bgcolor\":\"white\",\"plot_bgcolor\":\"#E5ECF6\",\"polar\":{\"angularaxis\":{\"gridcolor\":\"white\",\"linecolor\":\"white\",\"ticks\":\"\"},\"bgcolor\":\"#E5ECF6\",\"radialaxis\":{\"gridcolor\":\"white\",\"linecolor\":\"white\",\"ticks\":\"\"}},\"scene\":{\"xaxis\":{\"backgroundcolor\":\"#E5ECF6\",\"gridcolor\":\"white\",\"gridwidth\":2,\"linecolor\":\"white\",\"showbackground\":true,\"ticks\":\"\",\"zerolinecolor\":\"white\"},\"yaxis\":{\"backgroundcolor\":\"#E5ECF6\",\"gridcolor\":\"white\",\"gridwidth\":2,\"linecolor\":\"white\",\"showbackground\":true,\"ticks\":\"\",\"zerolinecolor\":\"white\"},\"zaxis\":{\"backgroundcolor\":\"#E5ECF6\",\"gridcolor\":\"white\",\"gridwidth\":2,\"linecolor\":\"white\",\"showbackground\":true,\"ticks\":\"\",\"zerolinecolor\":\"white\"}},\"shapedefaults\":{\"line\":{\"color\":\"#2a3f5f\"}},\"ternary\":{\"aaxis\":{\"gridcolor\":\"white\",\"linecolor\":\"white\",\"ticks\":\"\"},\"baxis\":{\"gridcolor\":\"white\",\"linecolor\":\"white\",\"ticks\":\"\"},\"bgcolor\":\"#E5ECF6\",\"caxis\":{\"gridcolor\":\"white\",\"linecolor\":\"white\",\"ticks\":\"\"}},\"title\":{\"x\":0.05},\"xaxis\":{\"automargin\":true,\"gridcolor\":\"white\",\"linecolor\":\"white\",\"ticks\":\"\",\"title\":{\"standoff\":15},\"zerolinecolor\":\"white\",\"zerolinewidth\":2},\"yaxis\":{\"automargin\":true,\"gridcolor\":\"white\",\"linecolor\":\"white\",\"ticks\":\"\",\"title\":{\"standoff\":15},\"zerolinecolor\":\"white\",\"zerolinewidth\":2}}},\"title\":{\"text\":\"GANTT Chart\"},\"xaxis\":{\"range\":[\"1970-01-01T00:00:00\",\"1970-01-01T02:44:25.421321\"],\"title\":{\"font\":{\"color\":\"#7f7f7f\",\"family\":\"Courier New, monospace\",\"size\":18},\"text\":\"Time\"}},\"yaxis\":{\"title\":{\"font\":{\"color\":\"#7f7f7f\",\"family\":\"Courier New, monospace\",\"size\":18},\"text\":\"Activities\"}}},                        {\"responsive\": true}                    ).then(function(){\n",
-       "                            \n",
-       "var gd = document.getElementById('a254286b-35d8-4bcc-82dd-90e786a7fa36');\n",
->>>>>>> 6eb55798
+       "var gd = document.getElementById('d3fe4aac-9584-4321-9bad-3d242c42713d');\n",
        "var x = new MutationObserver(function (mutations, observer) {{\n",
        "        var display = window.getComputedStyle(gd).display;\n",
        "        if (!display || display === 'none') {{\n",
@@ -1955,7 +1918,7 @@
   },
   {
    "cell_type": "code",
-   "execution_count": 28,
+   "execution_count": 13,
    "metadata": {},
    "outputs": [
     {
@@ -1971,16 +1934,12 @@
       "text/html": [
        "        <script type=\"text/javascript\">\n",
        "        window.PlotlyConfig = {MathJaxConfig: 'local'};\n",
-       "        if (window.MathJax && window.MathJax.Hub && window.MathJax.Hub.Config) {window.MathJax.Hub.Config({SVG: {font: \"STIX-Web\"}});}\n",
+       "        if (window.MathJax) {MathJax.Hub.Config({SVG: {font: \"STIX-Web\"}});}\n",
        "        if (typeof require !== 'undefined') {\n",
        "        require.undef(\"plotly\");\n",
        "        requirejs.config({\n",
        "            paths: {\n",
-<<<<<<< HEAD
        "                'plotly': ['https://cdn.plot.ly/plotly-2.11.1.min']\n",
-=======
-       "                'plotly': ['https://cdn.plot.ly/plotly-2.12.1.min']\n",
->>>>>>> 6eb55798
        "            }\n",
        "        });\n",
        "        require(['plotly'], function(Plotly) {\n",
@@ -2007,76 +1966,7 @@
          "connectgaps": false,
          "hoverinfo": "y+name",
          "line": {
-<<<<<<< HEAD
           "color": "rgb(174,103,55)",
-=======
-          "color": "rgb(178,116,0)",
-          "width": 10
-         },
-         "mode": "lines",
-         "name": "sailing empty",
-         "type": "scatter",
-         "x": [
-          "1970-01-01T00:00:00",
-          "1970-01-01T00:00:00",
-          "1970-01-01T00:00:00",
-          "1970-01-01T00:00:00",
-          "1970-01-01T00:00:00",
-          "1970-01-01T00:19:42.824591",
-          "1970-01-01T00:19:42.824591",
-          "1970-01-01T00:35:25.649183",
-          "1970-01-01T00:35:25.649183",
-          "1970-01-01T00:35:25.649183",
-          "1970-01-01T00:55:08.473774",
-          "1970-01-01T00:55:08.473774",
-          "1970-01-01T01:10:51.298365",
-          "1970-01-01T01:10:51.298365",
-          "1970-01-01T01:10:51.298365",
-          "1970-01-01T01:30:34.122956",
-          "1970-01-01T01:30:34.122956",
-          "1970-01-01T01:46:16.947548",
-          "1970-01-01T01:46:16.947548",
-          "1970-01-01T01:46:16.947548",
-          "1970-01-01T02:05:59.772139",
-          "1970-01-01T02:05:59.772139",
-          "1970-01-01T02:21:42.596730",
-          "1970-01-01T02:21:42.596730",
-          "1970-01-01T02:21:42.596730"
-         ],
-         "y": [
-          "transporter01",
-          "transporter01",
-          "transporter01",
-          "transporter01",
-          null,
-          "transporter01",
-          "transporter01",
-          "transporter01",
-          "transporter01",
-          null,
-          "transporter01",
-          "transporter01",
-          "transporter01",
-          "transporter01",
-          null,
-          "transporter01",
-          "transporter01",
-          "transporter01",
-          "transporter01",
-          null,
-          "transporter01",
-          "transporter01",
-          "transporter01",
-          "transporter01",
-          null
-         ]
-        },
-        {
-         "connectgaps": false,
-         "hoverinfo": "y+name",
-         "line": {
-          "color": "rgb(201,139,23)",
->>>>>>> 6eb55798
           "width": 10
          },
          "mode": "lines",
@@ -2206,11 +2096,7 @@
          "connectgaps": false,
          "hoverinfo": "y+name",
          "line": {
-<<<<<<< HEAD
           "color": "rgb(220,149,101)",
-=======
-          "color": "rgb(224,162,46)",
->>>>>>> 6eb55798
           "width": 10
          },
          "mode": "lines",
@@ -2325,11 +2211,7 @@
          "connectgaps": false,
          "hoverinfo": "y+name",
          "line": {
-<<<<<<< HEAD
           "color": "rgb(243,172,124)",
-=======
-          "color": "rgb(247,185,69)",
->>>>>>> 6eb55798
           "width": 10
          },
          "mode": "lines",
@@ -2444,7 +2326,6 @@
          "connectgaps": false,
          "hoverinfo": "y+name",
          "line": {
-<<<<<<< HEAD
           "color": "rgb(10,195,147)",
           "width": 10
          },
@@ -2517,22 +2398,53 @@
          "name": "preparing for delivery",
          "type": "scatter",
          "x": [
-=======
-          "color": "rgb(14,208,92)",
-          "width": 10
-         },
-         "mode": "lines",
-         "name": "sailing to site",
-         "type": "scatter",
-         "x": [
-          "1970-01-01T00:00:00",
-          "1970-01-01T00:00:00",
->>>>>>> 6eb55798
           "1970-01-01T00:15:42.824591",
           "1970-01-01T00:15:42.824591",
-          "1970-01-01T00:15:42.824591"
+          "1970-01-01T00:16:12.824591",
+          "1970-01-01T00:16:12.824591",
+          "1970-01-01T00:16:12.824591",
+          "1970-01-01T00:22:42.824591",
+          "1970-01-01T00:22:42.824591",
+          "1970-01-01T00:23:12.824591",
+          "1970-01-01T00:23:12.824591",
+          "1970-01-01T00:23:12.824591",
+          "1970-01-01T00:58:08.473774",
+          "1970-01-01T00:58:08.473774",
+          "1970-01-01T00:58:38.473774",
+          "1970-01-01T00:58:38.473774",
+          "1970-01-01T00:58:38.473774",
+          "1970-01-01T01:33:34.122956",
+          "1970-01-01T01:33:34.122956",
+          "1970-01-01T01:34:04.122956",
+          "1970-01-01T01:34:04.122956",
+          "1970-01-01T01:34:04.122956",
+          "1970-01-01T02:08:59.772139",
+          "1970-01-01T02:08:59.772139",
+          "1970-01-01T02:09:29.772139",
+          "1970-01-01T02:09:29.772139",
+          "1970-01-01T02:09:29.772139"
          ],
          "y": [
+          "installer01",
+          "installer01",
+          "installer01",
+          "installer01",
+          null,
+          "installer01",
+          "installer01",
+          "installer01",
+          "installer01",
+          null,
+          "installer01",
+          "installer01",
+          "installer01",
+          "installer01",
+          null,
+          "installer01",
+          "installer01",
+          "installer01",
+          "installer01",
+          null,
           "installer01",
           "installer01",
           "installer01",
@@ -2544,7 +2456,6 @@
          "connectgaps": false,
          "hoverinfo": "y+name",
          "line": {
-<<<<<<< HEAD
           "color": "rgb(56,241,193)",
           "width": 10
          },
@@ -2661,9 +2572,6 @@
          "hoverinfo": "y+name",
          "line": {
           "color": "rgb(79,8,216)",
-=======
-          "color": "rgb(37,231,115)",
->>>>>>> 6eb55798
           "width": 10
          },
          "mode": "lines",
@@ -2778,7 +2686,6 @@
          "connectgaps": false,
          "hoverinfo": "y+name",
          "line": {
-<<<<<<< HEAD
           "color": "rgb(102,31,239)",
           "width": 10
          },
@@ -2805,9 +2712,6 @@
          "hoverinfo": "y+name",
          "line": {
           "color": "rgb(125,54,6)",
-=======
-          "color": "rgb(60,254,138)",
->>>>>>> 6eb55798
           "width": 10
          },
          "mode": "lines",
@@ -2922,11 +2826,7 @@
          "connectgaps": false,
          "hoverinfo": "y+name",
          "line": {
-<<<<<<< HEAD
           "color": "rgb(148,77,29)",
-=======
-          "color": "rgb(83,21,161)",
->>>>>>> 6eb55798
           "width": 10
          },
          "mode": "lines",
@@ -3563,78 +3463,8 @@
          "connectgaps": false,
          "hoverinfo": "name",
          "line": {
-<<<<<<< HEAD
           "color": "Red",
           "width": 5
-=======
-          "color": "rgb(106,44,184)",
-          "width": 10
-         },
-         "mode": "lines",
-         "name": "preparing for delivery",
-         "type": "scatter",
-         "x": [
-          "1970-01-01T00:15:42.824591",
-          "1970-01-01T00:15:42.824591",
-          "1970-01-01T00:16:12.824591",
-          "1970-01-01T00:16:12.824591",
-          "1970-01-01T00:16:12.824591",
-          "1970-01-01T00:22:42.824591",
-          "1970-01-01T00:22:42.824591",
-          "1970-01-01T00:23:12.824591",
-          "1970-01-01T00:23:12.824591",
-          "1970-01-01T00:23:12.824591",
-          "1970-01-01T00:58:08.473774",
-          "1970-01-01T00:58:08.473774",
-          "1970-01-01T00:58:38.473774",
-          "1970-01-01T00:58:38.473774",
-          "1970-01-01T00:58:38.473774",
-          "1970-01-01T01:33:34.122956",
-          "1970-01-01T01:33:34.122956",
-          "1970-01-01T01:34:04.122956",
-          "1970-01-01T01:34:04.122956",
-          "1970-01-01T01:34:04.122956",
-          "1970-01-01T02:08:59.772139",
-          "1970-01-01T02:08:59.772139",
-          "1970-01-01T02:09:29.772139",
-          "1970-01-01T02:09:29.772139",
-          "1970-01-01T02:09:29.772139"
-         ],
-         "y": [
-          "installer01",
-          "installer01",
-          "installer01",
-          "installer01",
-          null,
-          "installer01",
-          "installer01",
-          "installer01",
-          "installer01",
-          null,
-          "installer01",
-          "installer01",
-          "installer01",
-          "installer01",
-          null,
-          "installer01",
-          "installer01",
-          "installer01",
-          "installer01",
-          null,
-          "installer01",
-          "installer01",
-          "installer01",
-          "installer01",
-          null
-         ]
-        },
-        {
-         "connectgaps": false,
-         "hoverinfo": "y+name",
-         "line": {
-          "color": "rgb(129,67,207)",
-          "width": 10
->>>>>>> 6eb55798
          },
          "mode": "markers",
          "name": "critical_path",
@@ -3651,13 +3481,8 @@
          "connectgaps": false,
          "hoverinfo": "name",
          "line": {
-<<<<<<< HEAD
           "color": "Red",
           "width": 5
-=======
-          "color": "rgb(152,90,230)",
-          "width": 10
->>>>>>> 6eb55798
          },
          "mode": "markers",
          "name": "critical_path",
@@ -4542,15 +4367,9 @@
        }
       },
       "text/html": [
-<<<<<<< HEAD
        "<div>                            <div id=\"c31ca673-ba6c-41ab-a85d-a4d4b92e25c2\" class=\"plotly-graph-div\" style=\"height:525px; width:100%;\"></div>            <script type=\"text/javascript\">                require([\"plotly\"], function(Plotly) {                    window.PLOTLYENV=window.PLOTLYENV || {};                                    if (document.getElementById(\"c31ca673-ba6c-41ab-a85d-a4d4b92e25c2\")) {                    Plotly.newPlot(                        \"c31ca673-ba6c-41ab-a85d-a4d4b92e25c2\",                        [{\"connectgaps\":false,\"hoverinfo\":\"y+name\",\"line\":{\"color\":\"rgb(174,103,55)\",\"width\":10},\"mode\":\"lines\",\"name\":\"sailing empty\",\"x\":[\"1970-01-01T00:00:00\",\"1970-01-01T00:00:00\",\"1970-01-01T00:00:00\",\"1970-01-01T00:00:00\",\"1970-01-01T00:00:00\",\"1970-01-01T00:19:42.824591\",\"1970-01-01T00:19:42.824591\",\"1970-01-01T00:35:25.649183\",\"1970-01-01T00:35:25.649183\",\"1970-01-01T00:35:25.649183\",\"1970-01-01T00:55:08.473774\",\"1970-01-01T00:55:08.473774\",\"1970-01-01T01:10:51.298365\",\"1970-01-01T01:10:51.298365\",\"1970-01-01T01:10:51.298365\",\"1970-01-01T01:30:34.122956\",\"1970-01-01T01:30:34.122956\",\"1970-01-01T01:46:16.947548\",\"1970-01-01T01:46:16.947548\",\"1970-01-01T01:46:16.947548\",\"1970-01-01T02:05:59.772139\",\"1970-01-01T02:05:59.772139\",\"1970-01-01T02:21:42.596730\",\"1970-01-01T02:21:42.596730\",\"1970-01-01T02:21:42.596730\"],\"y\":[\"transporter01\",\"transporter01\",\"transporter01\",\"transporter01\",null,\"transporter01\",\"transporter01\",\"transporter01\",\"transporter01\",null,\"transporter01\",\"transporter01\",\"transporter01\",\"transporter01\",null,\"transporter01\",\"transporter01\",\"transporter01\",\"transporter01\",null,\"transporter01\",\"transporter01\",\"transporter01\",\"transporter01\",null],\"type\":\"scatter\"},{\"connectgaps\":false,\"hoverinfo\":\"y+name\",\"line\":{\"color\":\"rgb(197,126,78)\",\"width\":10},\"mode\":\"lines\",\"name\":\"sailing filled\",\"x\":[\"1970-01-01T00:02:00\",\"1970-01-01T00:02:00\",\"1970-01-01T00:17:42.824591\",\"1970-01-01T00:17:42.824591\",\"1970-01-01T00:17:42.824591\",\"1970-01-01T00:37:25.649183\",\"1970-01-01T00:37:25.649183\",\"1970-01-01T00:53:08.473774\",\"1970-01-01T00:53:08.473774\",\"1970-01-01T00:53:08.473774\",\"1970-01-01T01:12:51.298365\",\"1970-01-01T01:12:51.298365\",\"1970-01-01T01:28:34.122956\",\"1970-01-01T01:28:34.122956\",\"1970-01-01T01:28:34.122956\",\"1970-01-01T01:48:16.947548\",\"1970-01-01T01:48:16.947548\",\"1970-01-01T02:03:59.772139\",\"1970-01-01T02:03:59.772139\",\"1970-01-01T02:03:59.772139\",\"1970-01-01T02:23:42.596730\",\"1970-01-01T02:23:42.596730\",\"1970-01-01T02:39:25.421321\",\"1970-01-01T02:39:25.421321\",\"1970-01-01T02:39:25.421321\"],\"y\":[\"transporter01\",\"transporter01\",\"transporter01\",\"transporter01\",null,\"transporter01\",\"transporter01\",\"transporter01\",\"transporter01\",null,\"transporter01\",\"transporter01\",\"transporter01\",\"transporter01\",null,\"transporter01\",\"transporter01\",\"transporter01\",\"transporter01\",null,\"transporter01\",\"transporter01\",\"transporter01\",\"transporter01\",null],\"type\":\"scatter\"},{\"connectgaps\":false,\"hoverinfo\":\"y+name\",\"line\":{\"color\":\"rgb(220,149,101)\",\"width\":10},\"mode\":\"lines\",\"name\":\"loading Cargo_1\",\"x\":[\"1970-01-01T00:00:00\",\"1970-01-01T00:00:00\",\"1970-01-01T00:02:00\",\"1970-01-01T00:02:00\",\"1970-01-01T00:02:00\",\"1970-01-01T00:35:25.649183\",\"1970-01-01T00:35:25.649183\",\"1970-01-01T00:37:25.649183\",\"1970-01-01T00:37:25.649183\",\"1970-01-01T00:37:25.649183\",\"1970-01-01T01:10:51.298365\",\"1970-01-01T01:10:51.298365\",\"1970-01-01T01:12:51.298365\",\"1970-01-01T01:12:51.298365\",\"1970-01-01T01:12:51.298365\",\"1970-01-01T01:46:16.947548\",\"1970-01-01T01:46:16.947548\",\"1970-01-01T01:48:16.947548\",\"1970-01-01T01:48:16.947548\",\"1970-01-01T01:48:16.947548\",\"1970-01-01T02:21:42.596730\",\"1970-01-01T02:21:42.596730\",\"1970-01-01T02:23:42.596730\",\"1970-01-01T02:23:42.596730\",\"1970-01-01T02:23:42.596730\",\"1970-01-01T00:00:00\",\"1970-01-01T00:00:00\",\"1970-01-01T00:02:00\",\"1970-01-01T00:02:00\",\"1970-01-01T00:02:00\",\"1970-01-01T00:35:25.649183\",\"1970-01-01T00:35:25.649183\",\"1970-01-01T00:37:25.649183\",\"1970-01-01T00:37:25.649183\",\"1970-01-01T00:37:25.649183\",\"1970-01-01T01:10:51.298365\",\"1970-01-01T01:10:51.298365\",\"1970-01-01T01:12:51.298365\",\"1970-01-01T01:12:51.298365\",\"1970-01-01T01:12:51.298365\",\"1970-01-01T01:46:16.947548\",\"1970-01-01T01:46:16.947548\",\"1970-01-01T01:48:16.947548\",\"1970-01-01T01:48:16.947548\",\"1970-01-01T01:48:16.947548\",\"1970-01-01T02:21:42.596730\",\"1970-01-01T02:21:42.596730\",\"1970-01-01T02:23:42.596730\",\"1970-01-01T02:23:42.596730\",\"1970-01-01T02:23:42.596730\"],\"y\":[\"transporter01\",\"transporter01\",\"transporter01\",\"transporter01\",null,\"transporter01\",\"transporter01\",\"transporter01\",\"transporter01\",null,\"transporter01\",\"transporter01\",\"transporter01\",\"transporter01\",null,\"transporter01\",\"transporter01\",\"transporter01\",\"transporter01\",null,\"transporter01\",\"transporter01\",\"transporter01\",\"transporter01\",null,\"from_site\",\"from_site\",\"from_site\",\"from_site\",null,\"from_site\",\"from_site\",\"from_site\",\"from_site\",null,\"from_site\",\"from_site\",\"from_site\",\"from_site\",null,\"from_site\",\"from_site\",\"from_site\",\"from_site\",null,\"from_site\",\"from_site\",\"from_site\",\"from_site\",null],\"type\":\"scatter\"},{\"connectgaps\":false,\"hoverinfo\":\"y+name\",\"line\":{\"color\":\"rgb(243,172,124)\",\"width\":10},\"mode\":\"lines\",\"name\":\"transfer Cargo_1\",\"x\":[\"1970-01-01T00:17:42.824591\",\"1970-01-01T00:17:42.824591\",\"1970-01-01T00:19:42.824591\",\"1970-01-01T00:19:42.824591\",\"1970-01-01T00:19:42.824591\",\"1970-01-01T00:53:08.473774\",\"1970-01-01T00:53:08.473774\",\"1970-01-01T00:55:08.473774\",\"1970-01-01T00:55:08.473774\",\"1970-01-01T00:55:08.473774\",\"1970-01-01T01:28:34.122956\",\"1970-01-01T01:28:34.122956\",\"1970-01-01T01:30:34.122956\",\"1970-01-01T01:30:34.122956\",\"1970-01-01T01:30:34.122956\",\"1970-01-01T02:03:59.772139\",\"1970-01-01T02:03:59.772139\",\"1970-01-01T02:05:59.772139\",\"1970-01-01T02:05:59.772139\",\"1970-01-01T02:05:59.772139\",\"1970-01-01T02:39:25.421321\",\"1970-01-01T02:39:25.421321\",\"1970-01-01T02:41:25.421321\",\"1970-01-01T02:41:25.421321\",\"1970-01-01T02:41:25.421321\",\"1970-01-01T00:17:42.824591\",\"1970-01-01T00:17:42.824591\",\"1970-01-01T00:19:42.824591\",\"1970-01-01T00:19:42.824591\",\"1970-01-01T00:19:42.824591\",\"1970-01-01T00:53:08.473774\",\"1970-01-01T00:53:08.473774\",\"1970-01-01T00:55:08.473774\",\"1970-01-01T00:55:08.473774\",\"1970-01-01T00:55:08.473774\",\"1970-01-01T01:28:34.122956\",\"1970-01-01T01:28:34.122956\",\"1970-01-01T01:30:34.122956\",\"1970-01-01T01:30:34.122956\",\"1970-01-01T01:30:34.122956\",\"1970-01-01T02:03:59.772139\",\"1970-01-01T02:03:59.772139\",\"1970-01-01T02:05:59.772139\",\"1970-01-01T02:05:59.772139\",\"1970-01-01T02:05:59.772139\",\"1970-01-01T02:39:25.421321\",\"1970-01-01T02:39:25.421321\",\"1970-01-01T02:41:25.421321\",\"1970-01-01T02:41:25.421321\",\"1970-01-01T02:41:25.421321\"],\"y\":[\"transporter01\",\"transporter01\",\"transporter01\",\"transporter01\",null,\"transporter01\",\"transporter01\",\"transporter01\",\"transporter01\",null,\"transporter01\",\"transporter01\",\"transporter01\",\"transporter01\",null,\"transporter01\",\"transporter01\",\"transporter01\",\"transporter01\",null,\"transporter01\",\"transporter01\",\"transporter01\",\"transporter01\",null,\"installer01\",\"installer01\",\"installer01\",\"installer01\",null,\"installer01\",\"installer01\",\"installer01\",\"installer01\",null,\"installer01\",\"installer01\",\"installer01\",\"installer01\",null,\"installer01\",\"installer01\",\"installer01\",\"installer01\",null,\"installer01\",\"installer01\",\"installer01\",\"installer01\",null],\"type\":\"scatter\"},{\"connectgaps\":false,\"hoverinfo\":\"y+name\",\"line\":{\"color\":\"rgb(10,195,147)\",\"width\":10},\"mode\":\"lines\",\"name\":\"preparing for unloading\",\"x\":[\"1970-01-01T00:19:42.824591\",\"1970-01-01T00:19:42.824591\",\"1970-01-01T00:20:42.824591\",\"1970-01-01T00:20:42.824591\",\"1970-01-01T00:20:42.824591\",\"1970-01-01T00:55:08.473774\",\"1970-01-01T00:55:08.473774\",\"1970-01-01T00:56:08.473774\",\"1970-01-01T00:56:08.473774\",\"1970-01-01T00:56:08.473774\",\"1970-01-01T01:30:34.122956\",\"1970-01-01T01:30:34.122956\",\"1970-01-01T01:31:34.122956\",\"1970-01-01T01:31:34.122956\",\"1970-01-01T01:31:34.122956\",\"1970-01-01T02:05:59.772139\",\"1970-01-01T02:05:59.772139\",\"1970-01-01T02:06:59.772139\",\"1970-01-01T02:06:59.772139\",\"1970-01-01T02:06:59.772139\",\"1970-01-01T02:41:25.421321\",\"1970-01-01T02:41:25.421321\",\"1970-01-01T02:42:25.421321\",\"1970-01-01T02:42:25.421321\",\"1970-01-01T02:42:25.421321\"],\"y\":[\"installer01\",\"installer01\",\"installer01\",\"installer01\",null,\"installer01\",\"installer01\",\"installer01\",\"installer01\",null,\"installer01\",\"installer01\",\"installer01\",\"installer01\",null,\"installer01\",\"installer01\",\"installer01\",\"installer01\",null,\"installer01\",\"installer01\",\"installer01\",\"installer01\",null],\"type\":\"scatter\"},{\"connectgaps\":false,\"hoverinfo\":\"y+name\",\"line\":{\"color\":\"rgb(33,218,170)\",\"width\":10},\"mode\":\"lines\",\"name\":\"preparing for delivery\",\"x\":[\"1970-01-01T00:15:42.824591\",\"1970-01-01T00:15:42.824591\",\"1970-01-01T00:16:12.824591\",\"1970-01-01T00:16:12.824591\",\"1970-01-01T00:16:12.824591\",\"1970-01-01T00:22:42.824591\",\"1970-01-01T00:22:42.824591\",\"1970-01-01T00:23:12.824591\",\"1970-01-01T00:23:12.824591\",\"1970-01-01T00:23:12.824591\",\"1970-01-01T00:58:08.473774\",\"1970-01-01T00:58:08.473774\",\"1970-01-01T00:58:38.473774\",\"1970-01-01T00:58:38.473774\",\"1970-01-01T00:58:38.473774\",\"1970-01-01T01:33:34.122956\",\"1970-01-01T01:33:34.122956\",\"1970-01-01T01:34:04.122956\",\"1970-01-01T01:34:04.122956\",\"1970-01-01T01:34:04.122956\",\"1970-01-01T02:08:59.772139\",\"1970-01-01T02:08:59.772139\",\"1970-01-01T02:09:29.772139\",\"1970-01-01T02:09:29.772139\",\"1970-01-01T02:09:29.772139\"],\"y\":[\"installer01\",\"installer01\",\"installer01\",\"installer01\",null,\"installer01\",\"installer01\",\"installer01\",\"installer01\",null,\"installer01\",\"installer01\",\"installer01\",\"installer01\",null,\"installer01\",\"installer01\",\"installer01\",\"installer01\",null,\"installer01\",\"installer01\",\"installer01\",\"installer01\",null],\"type\":\"scatter\"},{\"connectgaps\":false,\"hoverinfo\":\"y+name\",\"line\":{\"color\":\"rgb(56,241,193)\",\"width\":10},\"mode\":\"lines\",\"name\":\"transfer Cargo_1\",\"x\":[\"1970-01-01T00:17:42.824591\",\"1970-01-01T00:17:42.824591\",\"1970-01-01T00:19:42.824591\",\"1970-01-01T00:19:42.824591\",\"1970-01-01T00:19:42.824591\",\"1970-01-01T00:53:08.473774\",\"1970-01-01T00:53:08.473774\",\"1970-01-01T00:55:08.473774\",\"1970-01-01T00:55:08.473774\",\"1970-01-01T00:55:08.473774\",\"1970-01-01T01:28:34.122956\",\"1970-01-01T01:28:34.122956\",\"1970-01-01T01:30:34.122956\",\"1970-01-01T01:30:34.122956\",\"1970-01-01T01:30:34.122956\",\"1970-01-01T02:03:59.772139\",\"1970-01-01T02:03:59.772139\",\"1970-01-01T02:05:59.772139\",\"1970-01-01T02:05:59.772139\",\"1970-01-01T02:05:59.772139\",\"1970-01-01T02:39:25.421321\",\"1970-01-01T02:39:25.421321\",\"1970-01-01T02:41:25.421321\",\"1970-01-01T02:41:25.421321\",\"1970-01-01T02:41:25.421321\",\"1970-01-01T00:17:42.824591\",\"1970-01-01T00:17:42.824591\",\"1970-01-01T00:19:42.824591\",\"1970-01-01T00:19:42.824591\",\"1970-01-01T00:19:42.824591\",\"1970-01-01T00:53:08.473774\",\"1970-01-01T00:53:08.473774\",\"1970-01-01T00:55:08.473774\",\"1970-01-01T00:55:08.473774\",\"1970-01-01T00:55:08.473774\",\"1970-01-01T01:28:34.122956\",\"1970-01-01T01:28:34.122956\",\"1970-01-01T01:30:34.122956\",\"1970-01-01T01:30:34.122956\",\"1970-01-01T01:30:34.122956\",\"1970-01-01T02:03:59.772139\",\"1970-01-01T02:03:59.772139\",\"1970-01-01T02:05:59.772139\",\"1970-01-01T02:05:59.772139\",\"1970-01-01T02:05:59.772139\",\"1970-01-01T02:39:25.421321\",\"1970-01-01T02:39:25.421321\",\"1970-01-01T02:41:25.421321\",\"1970-01-01T02:41:25.421321\",\"1970-01-01T02:41:25.421321\"],\"y\":[\"transporter01\",\"transporter01\",\"transporter01\",\"transporter01\",null,\"transporter01\",\"transporter01\",\"transporter01\",\"transporter01\",null,\"transporter01\",\"transporter01\",\"transporter01\",\"transporter01\",null,\"transporter01\",\"transporter01\",\"transporter01\",\"transporter01\",null,\"transporter01\",\"transporter01\",\"transporter01\",\"transporter01\",null,\"installer01\",\"installer01\",\"installer01\",\"installer01\",null,\"installer01\",\"installer01\",\"installer01\",\"installer01\",null,\"installer01\",\"installer01\",\"installer01\",\"installer01\",null,\"installer01\",\"installer01\",\"installer01\",\"installer01\",null,\"installer01\",\"installer01\",\"installer01\",\"installer01\",null],\"type\":\"scatter\"},{\"connectgaps\":false,\"hoverinfo\":\"y+name\",\"line\":{\"color\":\"rgb(79,8,216)\",\"width\":10},\"mode\":\"lines\",\"name\":\"unload Cargo_1\",\"x\":[\"1970-01-01T00:20:42.824591\",\"1970-01-01T00:20:42.824591\",\"1970-01-01T00:22:42.824591\",\"1970-01-01T00:22:42.824591\",\"1970-01-01T00:22:42.824591\",\"1970-01-01T00:56:08.473774\",\"1970-01-01T00:56:08.473774\",\"1970-01-01T00:58:08.473774\",\"1970-01-01T00:58:08.473774\",\"1970-01-01T00:58:08.473774\",\"1970-01-01T01:31:34.122956\",\"1970-01-01T01:31:34.122956\",\"1970-01-01T01:33:34.122956\",\"1970-01-01T01:33:34.122956\",\"1970-01-01T01:33:34.122956\",\"1970-01-01T02:06:59.772139\",\"1970-01-01T02:06:59.772139\",\"1970-01-01T02:08:59.772139\",\"1970-01-01T02:08:59.772139\",\"1970-01-01T02:08:59.772139\",\"1970-01-01T02:42:25.421321\",\"1970-01-01T02:42:25.421321\",\"1970-01-01T02:44:25.421321\",\"1970-01-01T02:44:25.421321\",\"1970-01-01T02:44:25.421321\",\"1970-01-01T00:20:42.824591\",\"1970-01-01T00:20:42.824591\",\"1970-01-01T00:22:42.824591\",\"1970-01-01T00:22:42.824591\",\"1970-01-01T00:22:42.824591\",\"1970-01-01T00:56:08.473774\",\"1970-01-01T00:56:08.473774\",\"1970-01-01T00:58:08.473774\",\"1970-01-01T00:58:08.473774\",\"1970-01-01T00:58:08.473774\",\"1970-01-01T01:31:34.122956\",\"1970-01-01T01:31:34.122956\",\"1970-01-01T01:33:34.122956\",\"1970-01-01T01:33:34.122956\",\"1970-01-01T01:33:34.122956\",\"1970-01-01T02:06:59.772139\",\"1970-01-01T02:06:59.772139\",\"1970-01-01T02:08:59.772139\",\"1970-01-01T02:08:59.772139\",\"1970-01-01T02:08:59.772139\",\"1970-01-01T02:42:25.421321\",\"1970-01-01T02:42:25.421321\",\"1970-01-01T02:44:25.421321\",\"1970-01-01T02:44:25.421321\",\"1970-01-01T02:44:25.421321\"],\"y\":[\"installer01\",\"installer01\",\"installer01\",\"installer01\",null,\"installer01\",\"installer01\",\"installer01\",\"installer01\",null,\"installer01\",\"installer01\",\"installer01\",\"installer01\",null,\"installer01\",\"installer01\",\"installer01\",\"installer01\",null,\"installer01\",\"installer01\",\"installer01\",\"installer01\",null,\"to_site\",\"to_site\",\"to_site\",\"to_site\",null,\"to_site\",\"to_site\",\"to_site\",\"to_site\",null,\"to_site\",\"to_site\",\"to_site\",\"to_site\",null,\"to_site\",\"to_site\",\"to_site\",\"to_site\",null,\"to_site\",\"to_site\",\"to_site\",\"to_site\",null],\"type\":\"scatter\"},{\"connectgaps\":false,\"hoverinfo\":\"y+name\",\"line\":{\"color\":\"rgb(102,31,239)\",\"width\":10},\"mode\":\"lines\",\"name\":\"sailing to site\",\"x\":[\"1970-01-01T00:00:00\",\"1970-01-01T00:00:00\",\"1970-01-01T00:15:42.824591\",\"1970-01-01T00:15:42.824591\",\"1970-01-01T00:15:42.824591\"],\"y\":[\"installer01\",\"installer01\",\"installer01\",\"installer01\",null],\"type\":\"scatter\"},{\"connectgaps\":false,\"hoverinfo\":\"y+name\",\"line\":{\"color\":\"rgb(125,54,6)\",\"width\":10},\"mode\":\"lines\",\"name\":\"loading Cargo_1\",\"x\":[\"1970-01-01T00:00:00\",\"1970-01-01T00:00:00\",\"1970-01-01T00:02:00\",\"1970-01-01T00:02:00\",\"1970-01-01T00:02:00\",\"1970-01-01T00:35:25.649183\",\"1970-01-01T00:35:25.649183\",\"1970-01-01T00:37:25.649183\",\"1970-01-01T00:37:25.649183\",\"1970-01-01T00:37:25.649183\",\"1970-01-01T01:10:51.298365\",\"1970-01-01T01:10:51.298365\",\"1970-01-01T01:12:51.298365\",\"1970-01-01T01:12:51.298365\",\"1970-01-01T01:12:51.298365\",\"1970-01-01T01:46:16.947548\",\"1970-01-01T01:46:16.947548\",\"1970-01-01T01:48:16.947548\",\"1970-01-01T01:48:16.947548\",\"1970-01-01T01:48:16.947548\",\"1970-01-01T02:21:42.596730\",\"1970-01-01T02:21:42.596730\",\"1970-01-01T02:23:42.596730\",\"1970-01-01T02:23:42.596730\",\"1970-01-01T02:23:42.596730\",\"1970-01-01T00:00:00\",\"1970-01-01T00:00:00\",\"1970-01-01T00:02:00\",\"1970-01-01T00:02:00\",\"1970-01-01T00:02:00\",\"1970-01-01T00:35:25.649183\",\"1970-01-01T00:35:25.649183\",\"1970-01-01T00:37:25.649183\",\"1970-01-01T00:37:25.649183\",\"1970-01-01T00:37:25.649183\",\"1970-01-01T01:10:51.298365\",\"1970-01-01T01:10:51.298365\",\"1970-01-01T01:12:51.298365\",\"1970-01-01T01:12:51.298365\",\"1970-01-01T01:12:51.298365\",\"1970-01-01T01:46:16.947548\",\"1970-01-01T01:46:16.947548\",\"1970-01-01T01:48:16.947548\",\"1970-01-01T01:48:16.947548\",\"1970-01-01T01:48:16.947548\",\"1970-01-01T02:21:42.596730\",\"1970-01-01T02:21:42.596730\",\"1970-01-01T02:23:42.596730\",\"1970-01-01T02:23:42.596730\",\"1970-01-01T02:23:42.596730\"],\"y\":[\"transporter01\",\"transporter01\",\"transporter01\",\"transporter01\",null,\"transporter01\",\"transporter01\",\"transporter01\",\"transporter01\",null,\"transporter01\",\"transporter01\",\"transporter01\",\"transporter01\",null,\"transporter01\",\"transporter01\",\"transporter01\",\"transporter01\",null,\"transporter01\",\"transporter01\",\"transporter01\",\"transporter01\",null,\"from_site\",\"from_site\",\"from_site\",\"from_site\",null,\"from_site\",\"from_site\",\"from_site\",\"from_site\",null,\"from_site\",\"from_site\",\"from_site\",\"from_site\",null,\"from_site\",\"from_site\",\"from_site\",\"from_site\",null,\"from_site\",\"from_site\",\"from_site\",\"from_site\",null],\"type\":\"scatter\"},{\"connectgaps\":false,\"hoverinfo\":\"y+name\",\"line\":{\"color\":\"rgb(148,77,29)\",\"width\":10},\"mode\":\"lines\",\"name\":\"unload Cargo_1\",\"x\":[\"1970-01-01T00:20:42.824591\",\"1970-01-01T00:20:42.824591\",\"1970-01-01T00:22:42.824591\",\"1970-01-01T00:22:42.824591\",\"1970-01-01T00:22:42.824591\",\"1970-01-01T00:56:08.473774\",\"1970-01-01T00:56:08.473774\",\"1970-01-01T00:58:08.473774\",\"1970-01-01T00:58:08.473774\",\"1970-01-01T00:58:08.473774\",\"1970-01-01T01:31:34.122956\",\"1970-01-01T01:31:34.122956\",\"1970-01-01T01:33:34.122956\",\"1970-01-01T01:33:34.122956\",\"1970-01-01T01:33:34.122956\",\"1970-01-01T02:06:59.772139\",\"1970-01-01T02:06:59.772139\",\"1970-01-01T02:08:59.772139\",\"1970-01-01T02:08:59.772139\",\"1970-01-01T02:08:59.772139\",\"1970-01-01T02:42:25.421321\",\"1970-01-01T02:42:25.421321\",\"1970-01-01T02:44:25.421321\",\"1970-01-01T02:44:25.421321\",\"1970-01-01T02:44:25.421321\",\"1970-01-01T00:20:42.824591\",\"1970-01-01T00:20:42.824591\",\"1970-01-01T00:22:42.824591\",\"1970-01-01T00:22:42.824591\",\"1970-01-01T00:22:42.824591\",\"1970-01-01T00:56:08.473774\",\"1970-01-01T00:56:08.473774\",\"1970-01-01T00:58:08.473774\",\"1970-01-01T00:58:08.473774\",\"1970-01-01T00:58:08.473774\",\"1970-01-01T01:31:34.122956\",\"1970-01-01T01:31:34.122956\",\"1970-01-01T01:33:34.122956\",\"1970-01-01T01:33:34.122956\",\"1970-01-01T01:33:34.122956\",\"1970-01-01T02:06:59.772139\",\"1970-01-01T02:06:59.772139\",\"1970-01-01T02:08:59.772139\",\"1970-01-01T02:08:59.772139\",\"1970-01-01T02:08:59.772139\",\"1970-01-01T02:42:25.421321\",\"1970-01-01T02:42:25.421321\",\"1970-01-01T02:44:25.421321\",\"1970-01-01T02:44:25.421321\",\"1970-01-01T02:44:25.421321\"],\"y\":[\"installer01\",\"installer01\",\"installer01\",\"installer01\",null,\"installer01\",\"installer01\",\"installer01\",\"installer01\",null,\"installer01\",\"installer01\",\"installer01\",\"installer01\",null,\"installer01\",\"installer01\",\"installer01\",\"installer01\",null,\"installer01\",\"installer01\",\"installer01\",\"installer01\",null,\"to_site\",\"to_site\",\"to_site\",\"to_site\",null,\"to_site\",\"to_site\",\"to_site\",\"to_site\",null,\"to_site\",\"to_site\",\"to_site\",\"to_site\",null,\"to_site\",\"to_site\",\"to_site\",\"to_site\",null,\"to_site\",\"to_site\",\"to_site\",\"to_site\",null],\"type\":\"scatter\"},{\"connectgaps\":false,\"hoverinfo\":\"name\",\"line\":{\"color\":\"Red\",\"width\":5},\"mode\":\"markers\",\"name\":\"critical_path\",\"showlegend\":true,\"x\":[\"1970-01-01T00:00:00\"],\"y\":[\"from_site\"],\"type\":\"scatter\"},{\"connectgaps\":false,\"hoverinfo\":\"name\",\"line\":{\"color\":\"Red\",\"width\":5},\"mode\":\"markers\",\"name\":\"critical_path\",\"showlegend\":false,\"x\":[\"1970-01-01T00:00:00\"],\"y\":[\"installer01\"],\"type\":\"scatter\"},{\"connectgaps\":false,\"hoverinfo\":\"name\",\"line\":{\"color\":\"Red\",\"width\":5},\"mode\":\"markers\",\"name\":\"critical_path\",\"showlegend\":false,\"x\":[\"1970-01-01T00:00:00\"],\"y\":[\"transporter01\"],\"type\":\"scatter\"},{\"connectgaps\":false,\"hoverinfo\":\"name\",\"line\":{\"color\":\"Red\",\"width\":5},\"mode\":\"markers\",\"name\":\"critical_path\",\"showlegend\":false,\"x\":[\"1970-01-01T00:00:00\"],\"y\":[\"transporter01\"],\"type\":\"scatter\"},{\"connectgaps\":false,\"hoverinfo\":\"name\",\"line\":{\"color\":\"Red\",\"width\":5},\"mode\":\"markers\",\"name\":\"critical_path\",\"showlegend\":false,\"x\":[\"1970-01-01T00:02:00\"],\"y\":[\"transporter01\"],\"type\":\"scatter\"},{\"connectgaps\":false,\"hoverinfo\":\"name\",\"line\":{\"color\":\"Red\",\"width\":5},\"mode\":\"markers\",\"name\":\"critical_path\",\"showlegend\":false,\"x\":[\"1970-01-01T00:15:42.824591\"],\"y\":[\"installer01\"],\"type\":\"scatter\"},{\"connectgaps\":false,\"hoverinfo\":\"name\",\"line\":{\"color\":\"Red\",\"width\":5},\"mode\":\"markers\",\"name\":\"critical_path\",\"showlegend\":false,\"x\":[\"1970-01-01T00:16:12.824591\"],\"y\":[\"installer01\"],\"type\":\"scatter\"},{\"connectgaps\":false,\"hoverinfo\":\"name\",\"line\":{\"color\":\"Red\",\"width\":5},\"mode\":\"markers\",\"name\":\"critical_path\",\"showlegend\":false,\"x\":[\"1970-01-01T00:17:42.824591\"],\"y\":[\"installer01\"],\"type\":\"scatter\"},{\"connectgaps\":false,\"hoverinfo\":\"name\",\"line\":{\"color\":\"Red\",\"width\":5},\"mode\":\"markers\",\"name\":\"critical_path\",\"showlegend\":false,\"x\":[\"1970-01-01T00:17:42.824591\"],\"y\":[\"transporter01\"],\"type\":\"scatter\"},{\"connectgaps\":false,\"hoverinfo\":\"name\",\"line\":{\"color\":\"Red\",\"width\":5},\"mode\":\"markers\",\"name\":\"critical_path\",\"showlegend\":false,\"x\":[\"1970-01-01T00:19:42.824591\"],\"y\":[\"installer01\"],\"type\":\"scatter\"},{\"connectgaps\":false,\"hoverinfo\":\"name\",\"line\":{\"color\":\"Red\",\"width\":5},\"mode\":\"markers\",\"name\":\"critical_path\",\"showlegend\":false,\"x\":[\"1970-01-01T00:20:42.824591\"],\"y\":[\"installer01\"],\"type\":\"scatter\"},{\"connectgaps\":false,\"hoverinfo\":\"name\",\"line\":{\"color\":\"Red\",\"width\":5},\"mode\":\"markers\",\"name\":\"critical_path\",\"showlegend\":false,\"x\":[\"1970-01-01T00:20:42.824591\"],\"y\":[\"to_site\"],\"type\":\"scatter\"},{\"connectgaps\":false,\"hoverinfo\":\"name\",\"line\":{\"color\":\"Red\",\"width\":5},\"mode\":\"markers\",\"name\":\"critical_path\",\"showlegend\":false,\"x\":[\"1970-01-01T00:22:42.824591\"],\"y\":[\"installer01\"],\"type\":\"scatter\"},{\"connectgaps\":false,\"hoverinfo\":\"name\",\"line\":{\"color\":\"Red\",\"width\":5},\"mode\":\"markers\",\"name\":\"critical_path\",\"showlegend\":false,\"x\":[\"1970-01-01T00:23:12.824591\"],\"y\":[\"installer01\"],\"type\":\"scatter\"},{\"connectgaps\":false,\"hoverinfo\":\"name\",\"line\":{\"color\":\"Red\",\"width\":5},\"mode\":\"markers\",\"name\":\"critical_path\",\"showlegend\":false,\"x\":[\"1970-01-01T00:55:08.473774\"],\"y\":[\"installer01\"],\"type\":\"scatter\"},{\"connectgaps\":false,\"hoverinfo\":\"name\",\"line\":{\"color\":\"Red\",\"width\":5},\"mode\":\"markers\",\"name\":\"critical_path\",\"showlegend\":false,\"x\":[\"1970-01-01T00:56:08.473774\"],\"y\":[\"installer01\"],\"type\":\"scatter\"},{\"connectgaps\":false,\"hoverinfo\":\"name\",\"line\":{\"color\":\"Red\",\"width\":5},\"mode\":\"markers\",\"name\":\"critical_path\",\"showlegend\":false,\"x\":[\"1970-01-01T00:56:08.473774\"],\"y\":[\"to_site\"],\"type\":\"scatter\"},{\"connectgaps\":false,\"hoverinfo\":\"name\",\"line\":{\"color\":\"Red\",\"width\":5},\"mode\":\"markers\",\"name\":\"critical_path\",\"showlegend\":false,\"x\":[\"1970-01-01T00:58:08.473774\"],\"y\":[\"installer01\"],\"type\":\"scatter\"},{\"connectgaps\":false,\"hoverinfo\":\"name\",\"line\":{\"color\":\"Red\",\"width\":5},\"mode\":\"markers\",\"name\":\"critical_path\",\"showlegend\":false,\"x\":[\"1970-01-01T00:58:38.473774\"],\"y\":[\"installer01\"],\"type\":\"scatter\"},{\"connectgaps\":false,\"hoverinfo\":\"name\",\"line\":{\"color\":\"Red\",\"width\":5},\"mode\":\"markers\",\"name\":\"critical_path\",\"showlegend\":false,\"x\":[\"1970-01-01T01:30:34.122956\"],\"y\":[\"installer01\"],\"type\":\"scatter\"},{\"connectgaps\":false,\"hoverinfo\":\"name\",\"line\":{\"color\":\"Red\",\"width\":5},\"mode\":\"markers\",\"name\":\"critical_path\",\"showlegend\":false,\"x\":[\"1970-01-01T01:31:34.122956\"],\"y\":[\"installer01\"],\"type\":\"scatter\"},{\"connectgaps\":false,\"hoverinfo\":\"name\",\"line\":{\"color\":\"Red\",\"width\":5},\"mode\":\"markers\",\"name\":\"critical_path\",\"showlegend\":false,\"x\":[\"1970-01-01T01:31:34.122956\"],\"y\":[\"to_site\"],\"type\":\"scatter\"},{\"connectgaps\":false,\"hoverinfo\":\"name\",\"line\":{\"color\":\"Red\",\"width\":5},\"mode\":\"markers\",\"name\":\"critical_path\",\"showlegend\":false,\"x\":[\"1970-01-01T01:33:34.122956\"],\"y\":[\"installer01\"],\"type\":\"scatter\"},{\"connectgaps\":false,\"hoverinfo\":\"name\",\"line\":{\"color\":\"Red\",\"width\":5},\"mode\":\"markers\",\"name\":\"critical_path\",\"showlegend\":false,\"x\":[\"1970-01-01T01:34:04.122956\"],\"y\":[\"installer01\"],\"type\":\"scatter\"},{\"connectgaps\":false,\"hoverinfo\":\"name\",\"line\":{\"color\":\"Red\",\"width\":5},\"mode\":\"markers\",\"name\":\"critical_path\",\"showlegend\":false,\"x\":[\"1970-01-01T02:05:59.772139\"],\"y\":[\"installer01\"],\"type\":\"scatter\"},{\"connectgaps\":false,\"hoverinfo\":\"name\",\"line\":{\"color\":\"Red\",\"width\":5},\"mode\":\"markers\",\"name\":\"critical_path\",\"showlegend\":false,\"x\":[\"1970-01-01T02:06:59.772139\"],\"y\":[\"installer01\"],\"type\":\"scatter\"},{\"connectgaps\":false,\"hoverinfo\":\"name\",\"line\":{\"color\":\"Red\",\"width\":5},\"mode\":\"markers\",\"name\":\"critical_path\",\"showlegend\":false,\"x\":[\"1970-01-01T02:06:59.772139\"],\"y\":[\"to_site\"],\"type\":\"scatter\"},{\"connectgaps\":false,\"hoverinfo\":\"name\",\"line\":{\"color\":\"Red\",\"width\":5},\"mode\":\"markers\",\"name\":\"critical_path\",\"showlegend\":false,\"x\":[\"1970-01-01T02:08:59.772139\"],\"y\":[\"installer01\"],\"type\":\"scatter\"},{\"connectgaps\":false,\"hoverinfo\":\"name\",\"line\":{\"color\":\"Red\",\"width\":5},\"mode\":\"markers\",\"name\":\"critical_path\",\"showlegend\":false,\"x\":[\"1970-01-01T02:09:29.772139\"],\"y\":[\"installer01\"],\"type\":\"scatter\"},{\"connectgaps\":false,\"hoverinfo\":\"name\",\"line\":{\"color\":\"Red\",\"width\":5},\"mode\":\"markers\",\"name\":\"critical_path\",\"showlegend\":false,\"x\":[\"1970-01-01T02:41:25.421321\"],\"y\":[\"installer01\"],\"type\":\"scatter\"},{\"connectgaps\":false,\"hoverinfo\":\"name\",\"line\":{\"color\":\"Red\",\"width\":5},\"mode\":\"markers\",\"name\":\"critical_path\",\"showlegend\":false,\"x\":[\"1970-01-01T02:42:25.421321\"],\"y\":[\"installer01\"],\"type\":\"scatter\"},{\"connectgaps\":false,\"hoverinfo\":\"name\",\"line\":{\"color\":\"Red\",\"width\":5},\"mode\":\"markers\",\"name\":\"critical_path\",\"showlegend\":false,\"x\":[\"1970-01-01T02:42:25.421321\"],\"y\":[\"to_site\"],\"type\":\"scatter\"}],                        {\"hovermode\":\"closest\",\"legend\":{\"orientation\":\"h\",\"x\":0,\"y\":-0.2},\"template\":{\"data\":{\"barpolar\":[{\"marker\":{\"line\":{\"color\":\"#E5ECF6\",\"width\":0.5},\"pattern\":{\"fillmode\":\"overlay\",\"size\":10,\"solidity\":0.2}},\"type\":\"barpolar\"}],\"bar\":[{\"error_x\":{\"color\":\"#2a3f5f\"},\"error_y\":{\"color\":\"#2a3f5f\"},\"marker\":{\"line\":{\"color\":\"#E5ECF6\",\"width\":0.5},\"pattern\":{\"fillmode\":\"overlay\",\"size\":10,\"solidity\":0.2}},\"type\":\"bar\"}],\"carpet\":[{\"aaxis\":{\"endlinecolor\":\"#2a3f5f\",\"gridcolor\":\"white\",\"linecolor\":\"white\",\"minorgridcolor\":\"white\",\"startlinecolor\":\"#2a3f5f\"},\"baxis\":{\"endlinecolor\":\"#2a3f5f\",\"gridcolor\":\"white\",\"linecolor\":\"white\",\"minorgridcolor\":\"white\",\"startlinecolor\":\"#2a3f5f\"},\"type\":\"carpet\"}],\"choropleth\":[{\"colorbar\":{\"outlinewidth\":0,\"ticks\":\"\"},\"type\":\"choropleth\"}],\"contourcarpet\":[{\"colorbar\":{\"outlinewidth\":0,\"ticks\":\"\"},\"type\":\"contourcarpet\"}],\"contour\":[{\"colorbar\":{\"outlinewidth\":0,\"ticks\":\"\"},\"colorscale\":[[0.0,\"#0d0887\"],[0.1111111111111111,\"#46039f\"],[0.2222222222222222,\"#7201a8\"],[0.3333333333333333,\"#9c179e\"],[0.4444444444444444,\"#bd3786\"],[0.5555555555555556,\"#d8576b\"],[0.6666666666666666,\"#ed7953\"],[0.7777777777777778,\"#fb9f3a\"],[0.8888888888888888,\"#fdca26\"],[1.0,\"#f0f921\"]],\"type\":\"contour\"}],\"heatmapgl\":[{\"colorbar\":{\"outlinewidth\":0,\"ticks\":\"\"},\"colorscale\":[[0.0,\"#0d0887\"],[0.1111111111111111,\"#46039f\"],[0.2222222222222222,\"#7201a8\"],[0.3333333333333333,\"#9c179e\"],[0.4444444444444444,\"#bd3786\"],[0.5555555555555556,\"#d8576b\"],[0.6666666666666666,\"#ed7953\"],[0.7777777777777778,\"#fb9f3a\"],[0.8888888888888888,\"#fdca26\"],[1.0,\"#f0f921\"]],\"type\":\"heatmapgl\"}],\"heatmap\":[{\"colorbar\":{\"outlinewidth\":0,\"ticks\":\"\"},\"colorscale\":[[0.0,\"#0d0887\"],[0.1111111111111111,\"#46039f\"],[0.2222222222222222,\"#7201a8\"],[0.3333333333333333,\"#9c179e\"],[0.4444444444444444,\"#bd3786\"],[0.5555555555555556,\"#d8576b\"],[0.6666666666666666,\"#ed7953\"],[0.7777777777777778,\"#fb9f3a\"],[0.8888888888888888,\"#fdca26\"],[1.0,\"#f0f921\"]],\"type\":\"heatmap\"}],\"histogram2dcontour\":[{\"colorbar\":{\"outlinewidth\":0,\"ticks\":\"\"},\"colorscale\":[[0.0,\"#0d0887\"],[0.1111111111111111,\"#46039f\"],[0.2222222222222222,\"#7201a8\"],[0.3333333333333333,\"#9c179e\"],[0.4444444444444444,\"#bd3786\"],[0.5555555555555556,\"#d8576b\"],[0.6666666666666666,\"#ed7953\"],[0.7777777777777778,\"#fb9f3a\"],[0.8888888888888888,\"#fdca26\"],[1.0,\"#f0f921\"]],\"type\":\"histogram2dcontour\"}],\"histogram2d\":[{\"colorbar\":{\"outlinewidth\":0,\"ticks\":\"\"},\"colorscale\":[[0.0,\"#0d0887\"],[0.1111111111111111,\"#46039f\"],[0.2222222222222222,\"#7201a8\"],[0.3333333333333333,\"#9c179e\"],[0.4444444444444444,\"#bd3786\"],[0.5555555555555556,\"#d8576b\"],[0.6666666666666666,\"#ed7953\"],[0.7777777777777778,\"#fb9f3a\"],[0.8888888888888888,\"#fdca26\"],[1.0,\"#f0f921\"]],\"type\":\"histogram2d\"}],\"histogram\":[{\"marker\":{\"pattern\":{\"fillmode\":\"overlay\",\"size\":10,\"solidity\":0.2}},\"type\":\"histogram\"}],\"mesh3d\":[{\"colorbar\":{\"outlinewidth\":0,\"ticks\":\"\"},\"type\":\"mesh3d\"}],\"parcoords\":[{\"line\":{\"colorbar\":{\"outlinewidth\":0,\"ticks\":\"\"}},\"type\":\"parcoords\"}],\"pie\":[{\"automargin\":true,\"type\":\"pie\"}],\"scatter3d\":[{\"line\":{\"colorbar\":{\"outlinewidth\":0,\"ticks\":\"\"}},\"marker\":{\"colorbar\":{\"outlinewidth\":0,\"ticks\":\"\"}},\"type\":\"scatter3d\"}],\"scattercarpet\":[{\"marker\":{\"colorbar\":{\"outlinewidth\":0,\"ticks\":\"\"}},\"type\":\"scattercarpet\"}],\"scattergeo\":[{\"marker\":{\"colorbar\":{\"outlinewidth\":0,\"ticks\":\"\"}},\"type\":\"scattergeo\"}],\"scattergl\":[{\"marker\":{\"colorbar\":{\"outlinewidth\":0,\"ticks\":\"\"}},\"type\":\"scattergl\"}],\"scattermapbox\":[{\"marker\":{\"colorbar\":{\"outlinewidth\":0,\"ticks\":\"\"}},\"type\":\"scattermapbox\"}],\"scatterpolargl\":[{\"marker\":{\"colorbar\":{\"outlinewidth\":0,\"ticks\":\"\"}},\"type\":\"scatterpolargl\"}],\"scatterpolar\":[{\"marker\":{\"colorbar\":{\"outlinewidth\":0,\"ticks\":\"\"}},\"type\":\"scatterpolar\"}],\"scatter\":[{\"fillpattern\":{\"fillmode\":\"overlay\",\"size\":10,\"solidity\":0.2},\"type\":\"scatter\"}],\"scatterternary\":[{\"marker\":{\"colorbar\":{\"outlinewidth\":0,\"ticks\":\"\"}},\"type\":\"scatterternary\"}],\"surface\":[{\"colorbar\":{\"outlinewidth\":0,\"ticks\":\"\"},\"colorscale\":[[0.0,\"#0d0887\"],[0.1111111111111111,\"#46039f\"],[0.2222222222222222,\"#7201a8\"],[0.3333333333333333,\"#9c179e\"],[0.4444444444444444,\"#bd3786\"],[0.5555555555555556,\"#d8576b\"],[0.6666666666666666,\"#ed7953\"],[0.7777777777777778,\"#fb9f3a\"],[0.8888888888888888,\"#fdca26\"],[1.0,\"#f0f921\"]],\"type\":\"surface\"}],\"table\":[{\"cells\":{\"fill\":{\"color\":\"#EBF0F8\"},\"line\":{\"color\":\"white\"}},\"header\":{\"fill\":{\"color\":\"#C8D4E3\"},\"line\":{\"color\":\"white\"}},\"type\":\"table\"}]},\"layout\":{\"annotationdefaults\":{\"arrowcolor\":\"#2a3f5f\",\"arrowhead\":0,\"arrowwidth\":1},\"autotypenumbers\":\"strict\",\"coloraxis\":{\"colorbar\":{\"outlinewidth\":0,\"ticks\":\"\"}},\"colorscale\":{\"diverging\":[[0,\"#8e0152\"],[0.1,\"#c51b7d\"],[0.2,\"#de77ae\"],[0.3,\"#f1b6da\"],[0.4,\"#fde0ef\"],[0.5,\"#f7f7f7\"],[0.6,\"#e6f5d0\"],[0.7,\"#b8e186\"],[0.8,\"#7fbc41\"],[0.9,\"#4d9221\"],[1,\"#276419\"]],\"sequential\":[[0.0,\"#0d0887\"],[0.1111111111111111,\"#46039f\"],[0.2222222222222222,\"#7201a8\"],[0.3333333333333333,\"#9c179e\"],[0.4444444444444444,\"#bd3786\"],[0.5555555555555556,\"#d8576b\"],[0.6666666666666666,\"#ed7953\"],[0.7777777777777778,\"#fb9f3a\"],[0.8888888888888888,\"#fdca26\"],[1.0,\"#f0f921\"]],\"sequentialminus\":[[0.0,\"#0d0887\"],[0.1111111111111111,\"#46039f\"],[0.2222222222222222,\"#7201a8\"],[0.3333333333333333,\"#9c179e\"],[0.4444444444444444,\"#bd3786\"],[0.5555555555555556,\"#d8576b\"],[0.6666666666666666,\"#ed7953\"],[0.7777777777777778,\"#fb9f3a\"],[0.8888888888888888,\"#fdca26\"],[1.0,\"#f0f921\"]]},\"colorway\":[\"#636efa\",\"#EF553B\",\"#00cc96\",\"#ab63fa\",\"#FFA15A\",\"#19d3f3\",\"#FF6692\",\"#B6E880\",\"#FF97FF\",\"#FECB52\"],\"font\":{\"color\":\"#2a3f5f\"},\"geo\":{\"bgcolor\":\"white\",\"lakecolor\":\"white\",\"landcolor\":\"#E5ECF6\",\"showlakes\":true,\"showland\":true,\"subunitcolor\":\"white\"},\"hoverlabel\":{\"align\":\"left\"},\"hovermode\":\"closest\",\"mapbox\":{\"style\":\"light\"},\"paper_bgcolor\":\"white\",\"plot_bgcolor\":\"#E5ECF6\",\"polar\":{\"angularaxis\":{\"gridcolor\":\"white\",\"linecolor\":\"white\",\"ticks\":\"\"},\"bgcolor\":\"#E5ECF6\",\"radialaxis\":{\"gridcolor\":\"white\",\"linecolor\":\"white\",\"ticks\":\"\"}},\"scene\":{\"xaxis\":{\"backgroundcolor\":\"#E5ECF6\",\"gridcolor\":\"white\",\"gridwidth\":2,\"linecolor\":\"white\",\"showbackground\":true,\"ticks\":\"\",\"zerolinecolor\":\"white\"},\"yaxis\":{\"backgroundcolor\":\"#E5ECF6\",\"gridcolor\":\"white\",\"gridwidth\":2,\"linecolor\":\"white\",\"showbackground\":true,\"ticks\":\"\",\"zerolinecolor\":\"white\"},\"zaxis\":{\"backgroundcolor\":\"#E5ECF6\",\"gridcolor\":\"white\",\"gridwidth\":2,\"linecolor\":\"white\",\"showbackground\":true,\"ticks\":\"\",\"zerolinecolor\":\"white\"}},\"shapedefaults\":{\"line\":{\"color\":\"#2a3f5f\"}},\"ternary\":{\"aaxis\":{\"gridcolor\":\"white\",\"linecolor\":\"white\",\"ticks\":\"\"},\"baxis\":{\"gridcolor\":\"white\",\"linecolor\":\"white\",\"ticks\":\"\"},\"bgcolor\":\"#E5ECF6\",\"caxis\":{\"gridcolor\":\"white\",\"linecolor\":\"white\",\"ticks\":\"\"}},\"title\":{\"x\":0.05},\"xaxis\":{\"automargin\":true,\"gridcolor\":\"white\",\"linecolor\":\"white\",\"ticks\":\"\",\"title\":{\"standoff\":15},\"zerolinecolor\":\"white\",\"zerolinewidth\":2},\"yaxis\":{\"automargin\":true,\"gridcolor\":\"white\",\"linecolor\":\"white\",\"ticks\":\"\",\"title\":{\"standoff\":15},\"zerolinecolor\":\"white\",\"zerolinewidth\":2}}},\"title\":{\"text\":\"GANTT Chart\"},\"xaxis\":{\"range\":[\"1970-01-01T00:00:00\",\"1970-01-01T02:44:25.421321\"],\"title\":{\"font\":{\"color\":\"#7f7f7f\",\"family\":\"Courier New, monospace\",\"size\":18},\"text\":\"Time\"}},\"yaxis\":{\"title\":{\"font\":{\"color\":\"#7f7f7f\",\"family\":\"Courier New, monospace\",\"size\":18},\"text\":\"Activities\"}}},                        {\"responsive\": true}                    ).then(function(){\n",
        "                            \n",
        "var gd = document.getElementById('c31ca673-ba6c-41ab-a85d-a4d4b92e25c2');\n",
-=======
-       "<div>                            <div id=\"645dd2ca-2490-40e8-9bd9-ad71430670bd\" class=\"plotly-graph-div\" style=\"height:525px; width:100%;\"></div>            <script type=\"text/javascript\">                require([\"plotly\"], function(Plotly) {                    window.PLOTLYENV=window.PLOTLYENV || {};                                    if (document.getElementById(\"645dd2ca-2490-40e8-9bd9-ad71430670bd\")) {                    Plotly.newPlot(                        \"645dd2ca-2490-40e8-9bd9-ad71430670bd\",                        [{\"connectgaps\":false,\"hoverinfo\":\"y+name\",\"line\":{\"color\":\"rgb(178,116,0)\",\"width\":10},\"mode\":\"lines\",\"name\":\"sailing empty\",\"x\":[\"1970-01-01T00:00:00\",\"1970-01-01T00:00:00\",\"1970-01-01T00:00:00\",\"1970-01-01T00:00:00\",\"1970-01-01T00:00:00\",\"1970-01-01T00:19:42.824591\",\"1970-01-01T00:19:42.824591\",\"1970-01-01T00:35:25.649183\",\"1970-01-01T00:35:25.649183\",\"1970-01-01T00:35:25.649183\",\"1970-01-01T00:55:08.473774\",\"1970-01-01T00:55:08.473774\",\"1970-01-01T01:10:51.298365\",\"1970-01-01T01:10:51.298365\",\"1970-01-01T01:10:51.298365\",\"1970-01-01T01:30:34.122956\",\"1970-01-01T01:30:34.122956\",\"1970-01-01T01:46:16.947548\",\"1970-01-01T01:46:16.947548\",\"1970-01-01T01:46:16.947548\",\"1970-01-01T02:05:59.772139\",\"1970-01-01T02:05:59.772139\",\"1970-01-01T02:21:42.596730\",\"1970-01-01T02:21:42.596730\",\"1970-01-01T02:21:42.596730\"],\"y\":[\"transporter01\",\"transporter01\",\"transporter01\",\"transporter01\",null,\"transporter01\",\"transporter01\",\"transporter01\",\"transporter01\",null,\"transporter01\",\"transporter01\",\"transporter01\",\"transporter01\",null,\"transporter01\",\"transporter01\",\"transporter01\",\"transporter01\",null,\"transporter01\",\"transporter01\",\"transporter01\",\"transporter01\",null],\"type\":\"scatter\"},{\"connectgaps\":false,\"hoverinfo\":\"y+name\",\"line\":{\"color\":\"rgb(201,139,23)\",\"width\":10},\"mode\":\"lines\",\"name\":\"transfer Cargo_1\",\"x\":[\"1970-01-01T00:17:42.824591\",\"1970-01-01T00:17:42.824591\",\"1970-01-01T00:19:42.824591\",\"1970-01-01T00:19:42.824591\",\"1970-01-01T00:19:42.824591\",\"1970-01-01T00:53:08.473774\",\"1970-01-01T00:53:08.473774\",\"1970-01-01T00:55:08.473774\",\"1970-01-01T00:55:08.473774\",\"1970-01-01T00:55:08.473774\",\"1970-01-01T01:28:34.122956\",\"1970-01-01T01:28:34.122956\",\"1970-01-01T01:30:34.122956\",\"1970-01-01T01:30:34.122956\",\"1970-01-01T01:30:34.122956\",\"1970-01-01T02:03:59.772139\",\"1970-01-01T02:03:59.772139\",\"1970-01-01T02:05:59.772139\",\"1970-01-01T02:05:59.772139\",\"1970-01-01T02:05:59.772139\",\"1970-01-01T02:39:25.421321\",\"1970-01-01T02:39:25.421321\",\"1970-01-01T02:41:25.421321\",\"1970-01-01T02:41:25.421321\",\"1970-01-01T02:41:25.421321\",\"1970-01-01T00:17:42.824591\",\"1970-01-01T00:17:42.824591\",\"1970-01-01T00:19:42.824591\",\"1970-01-01T00:19:42.824591\",\"1970-01-01T00:19:42.824591\",\"1970-01-01T00:53:08.473774\",\"1970-01-01T00:53:08.473774\",\"1970-01-01T00:55:08.473774\",\"1970-01-01T00:55:08.473774\",\"1970-01-01T00:55:08.473774\",\"1970-01-01T01:28:34.122956\",\"1970-01-01T01:28:34.122956\",\"1970-01-01T01:30:34.122956\",\"1970-01-01T01:30:34.122956\",\"1970-01-01T01:30:34.122956\",\"1970-01-01T02:03:59.772139\",\"1970-01-01T02:03:59.772139\",\"1970-01-01T02:05:59.772139\",\"1970-01-01T02:05:59.772139\",\"1970-01-01T02:05:59.772139\",\"1970-01-01T02:39:25.421321\",\"1970-01-01T02:39:25.421321\",\"1970-01-01T02:41:25.421321\",\"1970-01-01T02:41:25.421321\",\"1970-01-01T02:41:25.421321\"],\"y\":[\"transporter01\",\"transporter01\",\"transporter01\",\"transporter01\",null,\"transporter01\",\"transporter01\",\"transporter01\",\"transporter01\",null,\"transporter01\",\"transporter01\",\"transporter01\",\"transporter01\",null,\"transporter01\",\"transporter01\",\"transporter01\",\"transporter01\",null,\"transporter01\",\"transporter01\",\"transporter01\",\"transporter01\",null,\"installer01\",\"installer01\",\"installer01\",\"installer01\",null,\"installer01\",\"installer01\",\"installer01\",\"installer01\",null,\"installer01\",\"installer01\",\"installer01\",\"installer01\",null,\"installer01\",\"installer01\",\"installer01\",\"installer01\",null,\"installer01\",\"installer01\",\"installer01\",\"installer01\",null],\"type\":\"scatter\"},{\"connectgaps\":false,\"hoverinfo\":\"y+name\",\"line\":{\"color\":\"rgb(224,162,46)\",\"width\":10},\"mode\":\"lines\",\"name\":\"loading Cargo_1\",\"x\":[\"1970-01-01T00:00:00\",\"1970-01-01T00:00:00\",\"1970-01-01T00:02:00\",\"1970-01-01T00:02:00\",\"1970-01-01T00:02:00\",\"1970-01-01T00:35:25.649183\",\"1970-01-01T00:35:25.649183\",\"1970-01-01T00:37:25.649183\",\"1970-01-01T00:37:25.649183\",\"1970-01-01T00:37:25.649183\",\"1970-01-01T01:10:51.298365\",\"1970-01-01T01:10:51.298365\",\"1970-01-01T01:12:51.298365\",\"1970-01-01T01:12:51.298365\",\"1970-01-01T01:12:51.298365\",\"1970-01-01T01:46:16.947548\",\"1970-01-01T01:46:16.947548\",\"1970-01-01T01:48:16.947548\",\"1970-01-01T01:48:16.947548\",\"1970-01-01T01:48:16.947548\",\"1970-01-01T02:21:42.596730\",\"1970-01-01T02:21:42.596730\",\"1970-01-01T02:23:42.596730\",\"1970-01-01T02:23:42.596730\",\"1970-01-01T02:23:42.596730\",\"1970-01-01T00:00:00\",\"1970-01-01T00:00:00\",\"1970-01-01T00:02:00\",\"1970-01-01T00:02:00\",\"1970-01-01T00:02:00\",\"1970-01-01T00:35:25.649183\",\"1970-01-01T00:35:25.649183\",\"1970-01-01T00:37:25.649183\",\"1970-01-01T00:37:25.649183\",\"1970-01-01T00:37:25.649183\",\"1970-01-01T01:10:51.298365\",\"1970-01-01T01:10:51.298365\",\"1970-01-01T01:12:51.298365\",\"1970-01-01T01:12:51.298365\",\"1970-01-01T01:12:51.298365\",\"1970-01-01T01:46:16.947548\",\"1970-01-01T01:46:16.947548\",\"1970-01-01T01:48:16.947548\",\"1970-01-01T01:48:16.947548\",\"1970-01-01T01:48:16.947548\",\"1970-01-01T02:21:42.596730\",\"1970-01-01T02:21:42.596730\",\"1970-01-01T02:23:42.596730\",\"1970-01-01T02:23:42.596730\",\"1970-01-01T02:23:42.596730\"],\"y\":[\"transporter01\",\"transporter01\",\"transporter01\",\"transporter01\",null,\"transporter01\",\"transporter01\",\"transporter01\",\"transporter01\",null,\"transporter01\",\"transporter01\",\"transporter01\",\"transporter01\",null,\"transporter01\",\"transporter01\",\"transporter01\",\"transporter01\",null,\"transporter01\",\"transporter01\",\"transporter01\",\"transporter01\",null,\"from_site\",\"from_site\",\"from_site\",\"from_site\",null,\"from_site\",\"from_site\",\"from_site\",\"from_site\",null,\"from_site\",\"from_site\",\"from_site\",\"from_site\",null,\"from_site\",\"from_site\",\"from_site\",\"from_site\",null,\"from_site\",\"from_site\",\"from_site\",\"from_site\",null],\"type\":\"scatter\"},{\"connectgaps\":false,\"hoverinfo\":\"y+name\",\"line\":{\"color\":\"rgb(247,185,69)\",\"width\":10},\"mode\":\"lines\",\"name\":\"sailing filled\",\"x\":[\"1970-01-01T00:02:00\",\"1970-01-01T00:02:00\",\"1970-01-01T00:17:42.824591\",\"1970-01-01T00:17:42.824591\",\"1970-01-01T00:17:42.824591\",\"1970-01-01T00:37:25.649183\",\"1970-01-01T00:37:25.649183\",\"1970-01-01T00:53:08.473774\",\"1970-01-01T00:53:08.473774\",\"1970-01-01T00:53:08.473774\",\"1970-01-01T01:12:51.298365\",\"1970-01-01T01:12:51.298365\",\"1970-01-01T01:28:34.122956\",\"1970-01-01T01:28:34.122956\",\"1970-01-01T01:28:34.122956\",\"1970-01-01T01:48:16.947548\",\"1970-01-01T01:48:16.947548\",\"1970-01-01T02:03:59.772139\",\"1970-01-01T02:03:59.772139\",\"1970-01-01T02:03:59.772139\",\"1970-01-01T02:23:42.596730\",\"1970-01-01T02:23:42.596730\",\"1970-01-01T02:39:25.421321\",\"1970-01-01T02:39:25.421321\",\"1970-01-01T02:39:25.421321\"],\"y\":[\"transporter01\",\"transporter01\",\"transporter01\",\"transporter01\",null,\"transporter01\",\"transporter01\",\"transporter01\",\"transporter01\",null,\"transporter01\",\"transporter01\",\"transporter01\",\"transporter01\",null,\"transporter01\",\"transporter01\",\"transporter01\",\"transporter01\",null,\"transporter01\",\"transporter01\",\"transporter01\",\"transporter01\",null],\"type\":\"scatter\"},{\"connectgaps\":false,\"hoverinfo\":\"y+name\",\"line\":{\"color\":\"rgb(14,208,92)\",\"width\":10},\"mode\":\"lines\",\"name\":\"sailing to site\",\"x\":[\"1970-01-01T00:00:00\",\"1970-01-01T00:00:00\",\"1970-01-01T00:15:42.824591\",\"1970-01-01T00:15:42.824591\",\"1970-01-01T00:15:42.824591\"],\"y\":[\"installer01\",\"installer01\",\"installer01\",\"installer01\",null],\"type\":\"scatter\"},{\"connectgaps\":false,\"hoverinfo\":\"y+name\",\"line\":{\"color\":\"rgb(37,231,115)\",\"width\":10},\"mode\":\"lines\",\"name\":\"unload Cargo_1\",\"x\":[\"1970-01-01T00:20:42.824591\",\"1970-01-01T00:20:42.824591\",\"1970-01-01T00:22:42.824591\",\"1970-01-01T00:22:42.824591\",\"1970-01-01T00:22:42.824591\",\"1970-01-01T00:56:08.473774\",\"1970-01-01T00:56:08.473774\",\"1970-01-01T00:58:08.473774\",\"1970-01-01T00:58:08.473774\",\"1970-01-01T00:58:08.473774\",\"1970-01-01T01:31:34.122956\",\"1970-01-01T01:31:34.122956\",\"1970-01-01T01:33:34.122956\",\"1970-01-01T01:33:34.122956\",\"1970-01-01T01:33:34.122956\",\"1970-01-01T02:06:59.772139\",\"1970-01-01T02:06:59.772139\",\"1970-01-01T02:08:59.772139\",\"1970-01-01T02:08:59.772139\",\"1970-01-01T02:08:59.772139\",\"1970-01-01T02:42:25.421321\",\"1970-01-01T02:42:25.421321\",\"1970-01-01T02:44:25.421321\",\"1970-01-01T02:44:25.421321\",\"1970-01-01T02:44:25.421321\",\"1970-01-01T00:20:42.824591\",\"1970-01-01T00:20:42.824591\",\"1970-01-01T00:22:42.824591\",\"1970-01-01T00:22:42.824591\",\"1970-01-01T00:22:42.824591\",\"1970-01-01T00:56:08.473774\",\"1970-01-01T00:56:08.473774\",\"1970-01-01T00:58:08.473774\",\"1970-01-01T00:58:08.473774\",\"1970-01-01T00:58:08.473774\",\"1970-01-01T01:31:34.122956\",\"1970-01-01T01:31:34.122956\",\"1970-01-01T01:33:34.122956\",\"1970-01-01T01:33:34.122956\",\"1970-01-01T01:33:34.122956\",\"1970-01-01T02:06:59.772139\",\"1970-01-01T02:06:59.772139\",\"1970-01-01T02:08:59.772139\",\"1970-01-01T02:08:59.772139\",\"1970-01-01T02:08:59.772139\",\"1970-01-01T02:42:25.421321\",\"1970-01-01T02:42:25.421321\",\"1970-01-01T02:44:25.421321\",\"1970-01-01T02:44:25.421321\",\"1970-01-01T02:44:25.421321\"],\"y\":[\"installer01\",\"installer01\",\"installer01\",\"installer01\",null,\"installer01\",\"installer01\",\"installer01\",\"installer01\",null,\"installer01\",\"installer01\",\"installer01\",\"installer01\",null,\"installer01\",\"installer01\",\"installer01\",\"installer01\",null,\"installer01\",\"installer01\",\"installer01\",\"installer01\",null,\"to_site\",\"to_site\",\"to_site\",\"to_site\",null,\"to_site\",\"to_site\",\"to_site\",\"to_site\",null,\"to_site\",\"to_site\",\"to_site\",\"to_site\",null,\"to_site\",\"to_site\",\"to_site\",\"to_site\",null,\"to_site\",\"to_site\",\"to_site\",\"to_site\",null],\"type\":\"scatter\"},{\"connectgaps\":false,\"hoverinfo\":\"y+name\",\"line\":{\"color\":\"rgb(60,254,138)\",\"width\":10},\"mode\":\"lines\",\"name\":\"transfer Cargo_1\",\"x\":[\"1970-01-01T00:17:42.824591\",\"1970-01-01T00:17:42.824591\",\"1970-01-01T00:19:42.824591\",\"1970-01-01T00:19:42.824591\",\"1970-01-01T00:19:42.824591\",\"1970-01-01T00:53:08.473774\",\"1970-01-01T00:53:08.473774\",\"1970-01-01T00:55:08.473774\",\"1970-01-01T00:55:08.473774\",\"1970-01-01T00:55:08.473774\",\"1970-01-01T01:28:34.122956\",\"1970-01-01T01:28:34.122956\",\"1970-01-01T01:30:34.122956\",\"1970-01-01T01:30:34.122956\",\"1970-01-01T01:30:34.122956\",\"1970-01-01T02:03:59.772139\",\"1970-01-01T02:03:59.772139\",\"1970-01-01T02:05:59.772139\",\"1970-01-01T02:05:59.772139\",\"1970-01-01T02:05:59.772139\",\"1970-01-01T02:39:25.421321\",\"1970-01-01T02:39:25.421321\",\"1970-01-01T02:41:25.421321\",\"1970-01-01T02:41:25.421321\",\"1970-01-01T02:41:25.421321\",\"1970-01-01T00:17:42.824591\",\"1970-01-01T00:17:42.824591\",\"1970-01-01T00:19:42.824591\",\"1970-01-01T00:19:42.824591\",\"1970-01-01T00:19:42.824591\",\"1970-01-01T00:53:08.473774\",\"1970-01-01T00:53:08.473774\",\"1970-01-01T00:55:08.473774\",\"1970-01-01T00:55:08.473774\",\"1970-01-01T00:55:08.473774\",\"1970-01-01T01:28:34.122956\",\"1970-01-01T01:28:34.122956\",\"1970-01-01T01:30:34.122956\",\"1970-01-01T01:30:34.122956\",\"1970-01-01T01:30:34.122956\",\"1970-01-01T02:03:59.772139\",\"1970-01-01T02:03:59.772139\",\"1970-01-01T02:05:59.772139\",\"1970-01-01T02:05:59.772139\",\"1970-01-01T02:05:59.772139\",\"1970-01-01T02:39:25.421321\",\"1970-01-01T02:39:25.421321\",\"1970-01-01T02:41:25.421321\",\"1970-01-01T02:41:25.421321\",\"1970-01-01T02:41:25.421321\"],\"y\":[\"transporter01\",\"transporter01\",\"transporter01\",\"transporter01\",null,\"transporter01\",\"transporter01\",\"transporter01\",\"transporter01\",null,\"transporter01\",\"transporter01\",\"transporter01\",\"transporter01\",null,\"transporter01\",\"transporter01\",\"transporter01\",\"transporter01\",null,\"transporter01\",\"transporter01\",\"transporter01\",\"transporter01\",null,\"installer01\",\"installer01\",\"installer01\",\"installer01\",null,\"installer01\",\"installer01\",\"installer01\",\"installer01\",null,\"installer01\",\"installer01\",\"installer01\",\"installer01\",null,\"installer01\",\"installer01\",\"installer01\",\"installer01\",null,\"installer01\",\"installer01\",\"installer01\",\"installer01\",null],\"type\":\"scatter\"},{\"connectgaps\":false,\"hoverinfo\":\"y+name\",\"line\":{\"color\":\"rgb(83,21,161)\",\"width\":10},\"mode\":\"lines\",\"name\":\"preparing for unloading\",\"x\":[\"1970-01-01T00:19:42.824591\",\"1970-01-01T00:19:42.824591\",\"1970-01-01T00:20:42.824591\",\"1970-01-01T00:20:42.824591\",\"1970-01-01T00:20:42.824591\",\"1970-01-01T00:55:08.473774\",\"1970-01-01T00:55:08.473774\",\"1970-01-01T00:56:08.473774\",\"1970-01-01T00:56:08.473774\",\"1970-01-01T00:56:08.473774\",\"1970-01-01T01:30:34.122956\",\"1970-01-01T01:30:34.122956\",\"1970-01-01T01:31:34.122956\",\"1970-01-01T01:31:34.122956\",\"1970-01-01T01:31:34.122956\",\"1970-01-01T02:05:59.772139\",\"1970-01-01T02:05:59.772139\",\"1970-01-01T02:06:59.772139\",\"1970-01-01T02:06:59.772139\",\"1970-01-01T02:06:59.772139\",\"1970-01-01T02:41:25.421321\",\"1970-01-01T02:41:25.421321\",\"1970-01-01T02:42:25.421321\",\"1970-01-01T02:42:25.421321\",\"1970-01-01T02:42:25.421321\"],\"y\":[\"installer01\",\"installer01\",\"installer01\",\"installer01\",null,\"installer01\",\"installer01\",\"installer01\",\"installer01\",null,\"installer01\",\"installer01\",\"installer01\",\"installer01\",null,\"installer01\",\"installer01\",\"installer01\",\"installer01\",null,\"installer01\",\"installer01\",\"installer01\",\"installer01\",null],\"type\":\"scatter\"},{\"connectgaps\":false,\"hoverinfo\":\"y+name\",\"line\":{\"color\":\"rgb(106,44,184)\",\"width\":10},\"mode\":\"lines\",\"name\":\"preparing for delivery\",\"x\":[\"1970-01-01T00:15:42.824591\",\"1970-01-01T00:15:42.824591\",\"1970-01-01T00:16:12.824591\",\"1970-01-01T00:16:12.824591\",\"1970-01-01T00:16:12.824591\",\"1970-01-01T00:22:42.824591\",\"1970-01-01T00:22:42.824591\",\"1970-01-01T00:23:12.824591\",\"1970-01-01T00:23:12.824591\",\"1970-01-01T00:23:12.824591\",\"1970-01-01T00:58:08.473774\",\"1970-01-01T00:58:08.473774\",\"1970-01-01T00:58:38.473774\",\"1970-01-01T00:58:38.473774\",\"1970-01-01T00:58:38.473774\",\"1970-01-01T01:33:34.122956\",\"1970-01-01T01:33:34.122956\",\"1970-01-01T01:34:04.122956\",\"1970-01-01T01:34:04.122956\",\"1970-01-01T01:34:04.122956\",\"1970-01-01T02:08:59.772139\",\"1970-01-01T02:08:59.772139\",\"1970-01-01T02:09:29.772139\",\"1970-01-01T02:09:29.772139\",\"1970-01-01T02:09:29.772139\"],\"y\":[\"installer01\",\"installer01\",\"installer01\",\"installer01\",null,\"installer01\",\"installer01\",\"installer01\",\"installer01\",null,\"installer01\",\"installer01\",\"installer01\",\"installer01\",null,\"installer01\",\"installer01\",\"installer01\",\"installer01\",null,\"installer01\",\"installer01\",\"installer01\",\"installer01\",null],\"type\":\"scatter\"},{\"connectgaps\":false,\"hoverinfo\":\"y+name\",\"line\":{\"color\":\"rgb(129,67,207)\",\"width\":10},\"mode\":\"lines\",\"name\":\"loading Cargo_1\",\"x\":[\"1970-01-01T00:00:00\",\"1970-01-01T00:00:00\",\"1970-01-01T00:02:00\",\"1970-01-01T00:02:00\",\"1970-01-01T00:02:00\",\"1970-01-01T00:35:25.649183\",\"1970-01-01T00:35:25.649183\",\"1970-01-01T00:37:25.649183\",\"1970-01-01T00:37:25.649183\",\"1970-01-01T00:37:25.649183\",\"1970-01-01T01:10:51.298365\",\"1970-01-01T01:10:51.298365\",\"1970-01-01T01:12:51.298365\",\"1970-01-01T01:12:51.298365\",\"1970-01-01T01:12:51.298365\",\"1970-01-01T01:46:16.947548\",\"1970-01-01T01:46:16.947548\",\"1970-01-01T01:48:16.947548\",\"1970-01-01T01:48:16.947548\",\"1970-01-01T01:48:16.947548\",\"1970-01-01T02:21:42.596730\",\"1970-01-01T02:21:42.596730\",\"1970-01-01T02:23:42.596730\",\"1970-01-01T02:23:42.596730\",\"1970-01-01T02:23:42.596730\",\"1970-01-01T00:00:00\",\"1970-01-01T00:00:00\",\"1970-01-01T00:02:00\",\"1970-01-01T00:02:00\",\"1970-01-01T00:02:00\",\"1970-01-01T00:35:25.649183\",\"1970-01-01T00:35:25.649183\",\"1970-01-01T00:37:25.649183\",\"1970-01-01T00:37:25.649183\",\"1970-01-01T00:37:25.649183\",\"1970-01-01T01:10:51.298365\",\"1970-01-01T01:10:51.298365\",\"1970-01-01T01:12:51.298365\",\"1970-01-01T01:12:51.298365\",\"1970-01-01T01:12:51.298365\",\"1970-01-01T01:46:16.947548\",\"1970-01-01T01:46:16.947548\",\"1970-01-01T01:48:16.947548\",\"1970-01-01T01:48:16.947548\",\"1970-01-01T01:48:16.947548\",\"1970-01-01T02:21:42.596730\",\"1970-01-01T02:21:42.596730\",\"1970-01-01T02:23:42.596730\",\"1970-01-01T02:23:42.596730\",\"1970-01-01T02:23:42.596730\"],\"y\":[\"transporter01\",\"transporter01\",\"transporter01\",\"transporter01\",null,\"transporter01\",\"transporter01\",\"transporter01\",\"transporter01\",null,\"transporter01\",\"transporter01\",\"transporter01\",\"transporter01\",null,\"transporter01\",\"transporter01\",\"transporter01\",\"transporter01\",null,\"transporter01\",\"transporter01\",\"transporter01\",\"transporter01\",null,\"from_site\",\"from_site\",\"from_site\",\"from_site\",null,\"from_site\",\"from_site\",\"from_site\",\"from_site\",null,\"from_site\",\"from_site\",\"from_site\",\"from_site\",null,\"from_site\",\"from_site\",\"from_site\",\"from_site\",null,\"from_site\",\"from_site\",\"from_site\",\"from_site\",null],\"type\":\"scatter\"},{\"connectgaps\":false,\"hoverinfo\":\"y+name\",\"line\":{\"color\":\"rgb(152,90,230)\",\"width\":10},\"mode\":\"lines\",\"name\":\"unload Cargo_1\",\"x\":[\"1970-01-01T00:20:42.824591\",\"1970-01-01T00:20:42.824591\",\"1970-01-01T00:22:42.824591\",\"1970-01-01T00:22:42.824591\",\"1970-01-01T00:22:42.824591\",\"1970-01-01T00:56:08.473774\",\"1970-01-01T00:56:08.473774\",\"1970-01-01T00:58:08.473774\",\"1970-01-01T00:58:08.473774\",\"1970-01-01T00:58:08.473774\",\"1970-01-01T01:31:34.122956\",\"1970-01-01T01:31:34.122956\",\"1970-01-01T01:33:34.122956\",\"1970-01-01T01:33:34.122956\",\"1970-01-01T01:33:34.122956\",\"1970-01-01T02:06:59.772139\",\"1970-01-01T02:06:59.772139\",\"1970-01-01T02:08:59.772139\",\"1970-01-01T02:08:59.772139\",\"1970-01-01T02:08:59.772139\",\"1970-01-01T02:42:25.421321\",\"1970-01-01T02:42:25.421321\",\"1970-01-01T02:44:25.421321\",\"1970-01-01T02:44:25.421321\",\"1970-01-01T02:44:25.421321\",\"1970-01-01T00:20:42.824591\",\"1970-01-01T00:20:42.824591\",\"1970-01-01T00:22:42.824591\",\"1970-01-01T00:22:42.824591\",\"1970-01-01T00:22:42.824591\",\"1970-01-01T00:56:08.473774\",\"1970-01-01T00:56:08.473774\",\"1970-01-01T00:58:08.473774\",\"1970-01-01T00:58:08.473774\",\"1970-01-01T00:58:08.473774\",\"1970-01-01T01:31:34.122956\",\"1970-01-01T01:31:34.122956\",\"1970-01-01T01:33:34.122956\",\"1970-01-01T01:33:34.122956\",\"1970-01-01T01:33:34.122956\",\"1970-01-01T02:06:59.772139\",\"1970-01-01T02:06:59.772139\",\"1970-01-01T02:08:59.772139\",\"1970-01-01T02:08:59.772139\",\"1970-01-01T02:08:59.772139\",\"1970-01-01T02:42:25.421321\",\"1970-01-01T02:42:25.421321\",\"1970-01-01T02:44:25.421321\",\"1970-01-01T02:44:25.421321\",\"1970-01-01T02:44:25.421321\"],\"y\":[\"installer01\",\"installer01\",\"installer01\",\"installer01\",null,\"installer01\",\"installer01\",\"installer01\",\"installer01\",null,\"installer01\",\"installer01\",\"installer01\",\"installer01\",null,\"installer01\",\"installer01\",\"installer01\",\"installer01\",null,\"installer01\",\"installer01\",\"installer01\",\"installer01\",null,\"to_site\",\"to_site\",\"to_site\",\"to_site\",null,\"to_site\",\"to_site\",\"to_site\",\"to_site\",null,\"to_site\",\"to_site\",\"to_site\",\"to_site\",null,\"to_site\",\"to_site\",\"to_site\",\"to_site\",null,\"to_site\",\"to_site\",\"to_site\",\"to_site\",null],\"type\":\"scatter\"}],                        {\"hovermode\":\"closest\",\"legend\":{\"orientation\":\"h\",\"x\":0,\"y\":-0.2},\"template\":{\"data\":{\"barpolar\":[{\"marker\":{\"line\":{\"color\":\"#E5ECF6\",\"width\":0.5},\"pattern\":{\"fillmode\":\"overlay\",\"size\":10,\"solidity\":0.2}},\"type\":\"barpolar\"}],\"bar\":[{\"error_x\":{\"color\":\"#2a3f5f\"},\"error_y\":{\"color\":\"#2a3f5f\"},\"marker\":{\"line\":{\"color\":\"#E5ECF6\",\"width\":0.5},\"pattern\":{\"fillmode\":\"overlay\",\"size\":10,\"solidity\":0.2}},\"type\":\"bar\"}],\"carpet\":[{\"aaxis\":{\"endlinecolor\":\"#2a3f5f\",\"gridcolor\":\"white\",\"linecolor\":\"white\",\"minorgridcolor\":\"white\",\"startlinecolor\":\"#2a3f5f\"},\"baxis\":{\"endlinecolor\":\"#2a3f5f\",\"gridcolor\":\"white\",\"linecolor\":\"white\",\"minorgridcolor\":\"white\",\"startlinecolor\":\"#2a3f5f\"},\"type\":\"carpet\"}],\"choropleth\":[{\"colorbar\":{\"outlinewidth\":0,\"ticks\":\"\"},\"type\":\"choropleth\"}],\"contourcarpet\":[{\"colorbar\":{\"outlinewidth\":0,\"ticks\":\"\"},\"type\":\"contourcarpet\"}],\"contour\":[{\"colorbar\":{\"outlinewidth\":0,\"ticks\":\"\"},\"colorscale\":[[0.0,\"#0d0887\"],[0.1111111111111111,\"#46039f\"],[0.2222222222222222,\"#7201a8\"],[0.3333333333333333,\"#9c179e\"],[0.4444444444444444,\"#bd3786\"],[0.5555555555555556,\"#d8576b\"],[0.6666666666666666,\"#ed7953\"],[0.7777777777777778,\"#fb9f3a\"],[0.8888888888888888,\"#fdca26\"],[1.0,\"#f0f921\"]],\"type\":\"contour\"}],\"heatmapgl\":[{\"colorbar\":{\"outlinewidth\":0,\"ticks\":\"\"},\"colorscale\":[[0.0,\"#0d0887\"],[0.1111111111111111,\"#46039f\"],[0.2222222222222222,\"#7201a8\"],[0.3333333333333333,\"#9c179e\"],[0.4444444444444444,\"#bd3786\"],[0.5555555555555556,\"#d8576b\"],[0.6666666666666666,\"#ed7953\"],[0.7777777777777778,\"#fb9f3a\"],[0.8888888888888888,\"#fdca26\"],[1.0,\"#f0f921\"]],\"type\":\"heatmapgl\"}],\"heatmap\":[{\"colorbar\":{\"outlinewidth\":0,\"ticks\":\"\"},\"colorscale\":[[0.0,\"#0d0887\"],[0.1111111111111111,\"#46039f\"],[0.2222222222222222,\"#7201a8\"],[0.3333333333333333,\"#9c179e\"],[0.4444444444444444,\"#bd3786\"],[0.5555555555555556,\"#d8576b\"],[0.6666666666666666,\"#ed7953\"],[0.7777777777777778,\"#fb9f3a\"],[0.8888888888888888,\"#fdca26\"],[1.0,\"#f0f921\"]],\"type\":\"heatmap\"}],\"histogram2dcontour\":[{\"colorbar\":{\"outlinewidth\":0,\"ticks\":\"\"},\"colorscale\":[[0.0,\"#0d0887\"],[0.1111111111111111,\"#46039f\"],[0.2222222222222222,\"#7201a8\"],[0.3333333333333333,\"#9c179e\"],[0.4444444444444444,\"#bd3786\"],[0.5555555555555556,\"#d8576b\"],[0.6666666666666666,\"#ed7953\"],[0.7777777777777778,\"#fb9f3a\"],[0.8888888888888888,\"#fdca26\"],[1.0,\"#f0f921\"]],\"type\":\"histogram2dcontour\"}],\"histogram2d\":[{\"colorbar\":{\"outlinewidth\":0,\"ticks\":\"\"},\"colorscale\":[[0.0,\"#0d0887\"],[0.1111111111111111,\"#46039f\"],[0.2222222222222222,\"#7201a8\"],[0.3333333333333333,\"#9c179e\"],[0.4444444444444444,\"#bd3786\"],[0.5555555555555556,\"#d8576b\"],[0.6666666666666666,\"#ed7953\"],[0.7777777777777778,\"#fb9f3a\"],[0.8888888888888888,\"#fdca26\"],[1.0,\"#f0f921\"]],\"type\":\"histogram2d\"}],\"histogram\":[{\"marker\":{\"pattern\":{\"fillmode\":\"overlay\",\"size\":10,\"solidity\":0.2}},\"type\":\"histogram\"}],\"mesh3d\":[{\"colorbar\":{\"outlinewidth\":0,\"ticks\":\"\"},\"type\":\"mesh3d\"}],\"parcoords\":[{\"line\":{\"colorbar\":{\"outlinewidth\":0,\"ticks\":\"\"}},\"type\":\"parcoords\"}],\"pie\":[{\"automargin\":true,\"type\":\"pie\"}],\"scatter3d\":[{\"line\":{\"colorbar\":{\"outlinewidth\":0,\"ticks\":\"\"}},\"marker\":{\"colorbar\":{\"outlinewidth\":0,\"ticks\":\"\"}},\"type\":\"scatter3d\"}],\"scattercarpet\":[{\"marker\":{\"colorbar\":{\"outlinewidth\":0,\"ticks\":\"\"}},\"type\":\"scattercarpet\"}],\"scattergeo\":[{\"marker\":{\"colorbar\":{\"outlinewidth\":0,\"ticks\":\"\"}},\"type\":\"scattergeo\"}],\"scattergl\":[{\"marker\":{\"colorbar\":{\"outlinewidth\":0,\"ticks\":\"\"}},\"type\":\"scattergl\"}],\"scattermapbox\":[{\"marker\":{\"colorbar\":{\"outlinewidth\":0,\"ticks\":\"\"}},\"type\":\"scattermapbox\"}],\"scatterpolargl\":[{\"marker\":{\"colorbar\":{\"outlinewidth\":0,\"ticks\":\"\"}},\"type\":\"scatterpolargl\"}],\"scatterpolar\":[{\"marker\":{\"colorbar\":{\"outlinewidth\":0,\"ticks\":\"\"}},\"type\":\"scatterpolar\"}],\"scatter\":[{\"fillpattern\":{\"fillmode\":\"overlay\",\"size\":10,\"solidity\":0.2},\"type\":\"scatter\"}],\"scatterternary\":[{\"marker\":{\"colorbar\":{\"outlinewidth\":0,\"ticks\":\"\"}},\"type\":\"scatterternary\"}],\"surface\":[{\"colorbar\":{\"outlinewidth\":0,\"ticks\":\"\"},\"colorscale\":[[0.0,\"#0d0887\"],[0.1111111111111111,\"#46039f\"],[0.2222222222222222,\"#7201a8\"],[0.3333333333333333,\"#9c179e\"],[0.4444444444444444,\"#bd3786\"],[0.5555555555555556,\"#d8576b\"],[0.6666666666666666,\"#ed7953\"],[0.7777777777777778,\"#fb9f3a\"],[0.8888888888888888,\"#fdca26\"],[1.0,\"#f0f921\"]],\"type\":\"surface\"}],\"table\":[{\"cells\":{\"fill\":{\"color\":\"#EBF0F8\"},\"line\":{\"color\":\"white\"}},\"header\":{\"fill\":{\"color\":\"#C8D4E3\"},\"line\":{\"color\":\"white\"}},\"type\":\"table\"}]},\"layout\":{\"annotationdefaults\":{\"arrowcolor\":\"#2a3f5f\",\"arrowhead\":0,\"arrowwidth\":1},\"autotypenumbers\":\"strict\",\"coloraxis\":{\"colorbar\":{\"outlinewidth\":0,\"ticks\":\"\"}},\"colorscale\":{\"diverging\":[[0,\"#8e0152\"],[0.1,\"#c51b7d\"],[0.2,\"#de77ae\"],[0.3,\"#f1b6da\"],[0.4,\"#fde0ef\"],[0.5,\"#f7f7f7\"],[0.6,\"#e6f5d0\"],[0.7,\"#b8e186\"],[0.8,\"#7fbc41\"],[0.9,\"#4d9221\"],[1,\"#276419\"]],\"sequential\":[[0.0,\"#0d0887\"],[0.1111111111111111,\"#46039f\"],[0.2222222222222222,\"#7201a8\"],[0.3333333333333333,\"#9c179e\"],[0.4444444444444444,\"#bd3786\"],[0.5555555555555556,\"#d8576b\"],[0.6666666666666666,\"#ed7953\"],[0.7777777777777778,\"#fb9f3a\"],[0.8888888888888888,\"#fdca26\"],[1.0,\"#f0f921\"]],\"sequentialminus\":[[0.0,\"#0d0887\"],[0.1111111111111111,\"#46039f\"],[0.2222222222222222,\"#7201a8\"],[0.3333333333333333,\"#9c179e\"],[0.4444444444444444,\"#bd3786\"],[0.5555555555555556,\"#d8576b\"],[0.6666666666666666,\"#ed7953\"],[0.7777777777777778,\"#fb9f3a\"],[0.8888888888888888,\"#fdca26\"],[1.0,\"#f0f921\"]]},\"colorway\":[\"#636efa\",\"#EF553B\",\"#00cc96\",\"#ab63fa\",\"#FFA15A\",\"#19d3f3\",\"#FF6692\",\"#B6E880\",\"#FF97FF\",\"#FECB52\"],\"font\":{\"color\":\"#2a3f5f\"},\"geo\":{\"bgcolor\":\"white\",\"lakecolor\":\"white\",\"landcolor\":\"#E5ECF6\",\"showlakes\":true,\"showland\":true,\"subunitcolor\":\"white\"},\"hoverlabel\":{\"align\":\"left\"},\"hovermode\":\"closest\",\"mapbox\":{\"style\":\"light\"},\"paper_bgcolor\":\"white\",\"plot_bgcolor\":\"#E5ECF6\",\"polar\":{\"angularaxis\":{\"gridcolor\":\"white\",\"linecolor\":\"white\",\"ticks\":\"\"},\"bgcolor\":\"#E5ECF6\",\"radialaxis\":{\"gridcolor\":\"white\",\"linecolor\":\"white\",\"ticks\":\"\"}},\"scene\":{\"xaxis\":{\"backgroundcolor\":\"#E5ECF6\",\"gridcolor\":\"white\",\"gridwidth\":2,\"linecolor\":\"white\",\"showbackground\":true,\"ticks\":\"\",\"zerolinecolor\":\"white\"},\"yaxis\":{\"backgroundcolor\":\"#E5ECF6\",\"gridcolor\":\"white\",\"gridwidth\":2,\"linecolor\":\"white\",\"showbackground\":true,\"ticks\":\"\",\"zerolinecolor\":\"white\"},\"zaxis\":{\"backgroundcolor\":\"#E5ECF6\",\"gridcolor\":\"white\",\"gridwidth\":2,\"linecolor\":\"white\",\"showbackground\":true,\"ticks\":\"\",\"zerolinecolor\":\"white\"}},\"shapedefaults\":{\"line\":{\"color\":\"#2a3f5f\"}},\"ternary\":{\"aaxis\":{\"gridcolor\":\"white\",\"linecolor\":\"white\",\"ticks\":\"\"},\"baxis\":{\"gridcolor\":\"white\",\"linecolor\":\"white\",\"ticks\":\"\"},\"bgcolor\":\"#E5ECF6\",\"caxis\":{\"gridcolor\":\"white\",\"linecolor\":\"white\",\"ticks\":\"\"}},\"title\":{\"x\":0.05},\"xaxis\":{\"automargin\":true,\"gridcolor\":\"white\",\"linecolor\":\"white\",\"ticks\":\"\",\"title\":{\"standoff\":15},\"zerolinecolor\":\"white\",\"zerolinewidth\":2},\"yaxis\":{\"automargin\":true,\"gridcolor\":\"white\",\"linecolor\":\"white\",\"ticks\":\"\",\"title\":{\"standoff\":15},\"zerolinecolor\":\"white\",\"zerolinewidth\":2}}},\"title\":{\"text\":\"GANTT Chart\"},\"xaxis\":{\"range\":[\"1970-01-01T00:00:00\",\"1970-01-01T02:44:25.421321\"],\"title\":{\"font\":{\"color\":\"#7f7f7f\",\"family\":\"Courier New, monospace\",\"size\":18},\"text\":\"Time\"}},\"yaxis\":{\"title\":{\"font\":{\"color\":\"#7f7f7f\",\"family\":\"Courier New, monospace\",\"size\":18},\"text\":\"Activities\"}}},                        {\"responsive\": true}                    ).then(function(){\n",
-       "                            \n",
-       "var gd = document.getElementById('645dd2ca-2490-40e8-9bd9-ad71430670bd');\n",
->>>>>>> 6eb55798
        "var x = new MutationObserver(function (mutations, observer) {{\n",
        "        var display = window.getComputedStyle(gd).display;\n",
        "        if (!display || display === 'none') {{\n",
@@ -4772,6 +4591,1908 @@
    ]
   },
   {
+   "cell_type": "code",
+   "execution_count": 28,
+   "metadata": {},
+   "outputs": [
+    {
+     "data": {
+      "text/html": [
+       "        <script type=\"text/javascript\">\n",
+       "        window.PlotlyConfig = {MathJaxConfig: 'local'};\n",
+       "        if (window.MathJax && window.MathJax.Hub && window.MathJax.Hub.Config) {window.MathJax.Hub.Config({SVG: {font: \"STIX-Web\"}});}\n",
+       "        if (typeof require !== 'undefined') {\n",
+       "        require.undef(\"plotly\");\n",
+       "        requirejs.config({\n",
+       "            paths: {\n",
+       "                'plotly': ['https://cdn.plot.ly/plotly-2.12.1.min']\n",
+       "            }\n",
+       "        });\n",
+       "        require(['plotly'], function(Plotly) {\n",
+       "            window._Plotly = Plotly;\n",
+       "        });\n",
+       "        }\n",
+       "        </script>\n",
+       "        "
+      ]
+     },
+     "metadata": {},
+     "output_type": "display_data"
+    },
+    {
+     "data": {
+      "application/vnd.plotly.v1+json": {
+       "config": {
+        "linkText": "Export to plot.ly",
+        "plotlyServerURL": "https://plot.ly",
+        "showLink": false
+       },
+       "data": [
+        {
+         "connectgaps": false,
+         "hoverinfo": "y+name",
+         "line": {
+          "color": "rgb(178,116,0)",
+          "width": 10
+         },
+         "mode": "lines",
+         "name": "sailing empty",
+         "type": "scatter",
+         "x": [
+          "1970-01-01T00:00:00",
+          "1970-01-01T00:00:00",
+          "1970-01-01T00:00:00",
+          "1970-01-01T00:00:00",
+          "1970-01-01T00:00:00",
+          "1970-01-01T00:19:42.824591",
+          "1970-01-01T00:19:42.824591",
+          "1970-01-01T00:35:25.649183",
+          "1970-01-01T00:35:25.649183",
+          "1970-01-01T00:35:25.649183",
+          "1970-01-01T00:55:08.473774",
+          "1970-01-01T00:55:08.473774",
+          "1970-01-01T01:10:51.298365",
+          "1970-01-01T01:10:51.298365",
+          "1970-01-01T01:10:51.298365",
+          "1970-01-01T01:30:34.122956",
+          "1970-01-01T01:30:34.122956",
+          "1970-01-01T01:46:16.947548",
+          "1970-01-01T01:46:16.947548",
+          "1970-01-01T01:46:16.947548",
+          "1970-01-01T02:05:59.772139",
+          "1970-01-01T02:05:59.772139",
+          "1970-01-01T02:21:42.596730",
+          "1970-01-01T02:21:42.596730",
+          "1970-01-01T02:21:42.596730"
+         ],
+         "y": [
+          "transporter01",
+          "transporter01",
+          "transporter01",
+          "transporter01",
+          null,
+          "transporter01",
+          "transporter01",
+          "transporter01",
+          "transporter01",
+          null,
+          "transporter01",
+          "transporter01",
+          "transporter01",
+          "transporter01",
+          null,
+          "transporter01",
+          "transporter01",
+          "transporter01",
+          "transporter01",
+          null,
+          "transporter01",
+          "transporter01",
+          "transporter01",
+          "transporter01",
+          null
+         ]
+        },
+        {
+         "connectgaps": false,
+         "hoverinfo": "y+name",
+         "line": {
+          "color": "rgb(201,139,23)",
+          "width": 10
+         },
+         "mode": "lines",
+         "name": "transfer Cargo_1",
+         "type": "scatter",
+         "x": [
+          "1970-01-01T00:17:42.824591",
+          "1970-01-01T00:17:42.824591",
+          "1970-01-01T00:19:42.824591",
+          "1970-01-01T00:19:42.824591",
+          "1970-01-01T00:19:42.824591",
+          "1970-01-01T00:53:08.473774",
+          "1970-01-01T00:53:08.473774",
+          "1970-01-01T00:55:08.473774",
+          "1970-01-01T00:55:08.473774",
+          "1970-01-01T00:55:08.473774",
+          "1970-01-01T01:28:34.122956",
+          "1970-01-01T01:28:34.122956",
+          "1970-01-01T01:30:34.122956",
+          "1970-01-01T01:30:34.122956",
+          "1970-01-01T01:30:34.122956",
+          "1970-01-01T02:03:59.772139",
+          "1970-01-01T02:03:59.772139",
+          "1970-01-01T02:05:59.772139",
+          "1970-01-01T02:05:59.772139",
+          "1970-01-01T02:05:59.772139",
+          "1970-01-01T02:39:25.421321",
+          "1970-01-01T02:39:25.421321",
+          "1970-01-01T02:41:25.421321",
+          "1970-01-01T02:41:25.421321",
+          "1970-01-01T02:41:25.421321",
+          "1970-01-01T00:17:42.824591",
+          "1970-01-01T00:17:42.824591",
+          "1970-01-01T00:19:42.824591",
+          "1970-01-01T00:19:42.824591",
+          "1970-01-01T00:19:42.824591",
+          "1970-01-01T00:53:08.473774",
+          "1970-01-01T00:53:08.473774",
+          "1970-01-01T00:55:08.473774",
+          "1970-01-01T00:55:08.473774",
+          "1970-01-01T00:55:08.473774",
+          "1970-01-01T01:28:34.122956",
+          "1970-01-01T01:28:34.122956",
+          "1970-01-01T01:30:34.122956",
+          "1970-01-01T01:30:34.122956",
+          "1970-01-01T01:30:34.122956",
+          "1970-01-01T02:03:59.772139",
+          "1970-01-01T02:03:59.772139",
+          "1970-01-01T02:05:59.772139",
+          "1970-01-01T02:05:59.772139",
+          "1970-01-01T02:05:59.772139",
+          "1970-01-01T02:39:25.421321",
+          "1970-01-01T02:39:25.421321",
+          "1970-01-01T02:41:25.421321",
+          "1970-01-01T02:41:25.421321",
+          "1970-01-01T02:41:25.421321"
+         ],
+         "y": [
+          "transporter01",
+          "transporter01",
+          "transporter01",
+          "transporter01",
+          null,
+          "transporter01",
+          "transporter01",
+          "transporter01",
+          "transporter01",
+          null,
+          "transporter01",
+          "transporter01",
+          "transporter01",
+          "transporter01",
+          null,
+          "transporter01",
+          "transporter01",
+          "transporter01",
+          "transporter01",
+          null,
+          "transporter01",
+          "transporter01",
+          "transporter01",
+          "transporter01",
+          null,
+          "installer01",
+          "installer01",
+          "installer01",
+          "installer01",
+          null,
+          "installer01",
+          "installer01",
+          "installer01",
+          "installer01",
+          null,
+          "installer01",
+          "installer01",
+          "installer01",
+          "installer01",
+          null,
+          "installer01",
+          "installer01",
+          "installer01",
+          "installer01",
+          null,
+          "installer01",
+          "installer01",
+          "installer01",
+          "installer01",
+          null
+         ]
+        },
+        {
+         "connectgaps": false,
+         "hoverinfo": "y+name",
+         "line": {
+          "color": "rgb(224,162,46)",
+          "width": 10
+         },
+         "mode": "lines",
+         "name": "loading Cargo_1",
+         "type": "scatter",
+         "x": [
+          "1970-01-01T00:00:00",
+          "1970-01-01T00:00:00",
+          "1970-01-01T00:02:00",
+          "1970-01-01T00:02:00",
+          "1970-01-01T00:02:00",
+          "1970-01-01T00:35:25.649183",
+          "1970-01-01T00:35:25.649183",
+          "1970-01-01T00:37:25.649183",
+          "1970-01-01T00:37:25.649183",
+          "1970-01-01T00:37:25.649183",
+          "1970-01-01T01:10:51.298365",
+          "1970-01-01T01:10:51.298365",
+          "1970-01-01T01:12:51.298365",
+          "1970-01-01T01:12:51.298365",
+          "1970-01-01T01:12:51.298365",
+          "1970-01-01T01:46:16.947548",
+          "1970-01-01T01:46:16.947548",
+          "1970-01-01T01:48:16.947548",
+          "1970-01-01T01:48:16.947548",
+          "1970-01-01T01:48:16.947548",
+          "1970-01-01T02:21:42.596730",
+          "1970-01-01T02:21:42.596730",
+          "1970-01-01T02:23:42.596730",
+          "1970-01-01T02:23:42.596730",
+          "1970-01-01T02:23:42.596730",
+          "1970-01-01T00:00:00",
+          "1970-01-01T00:00:00",
+          "1970-01-01T00:02:00",
+          "1970-01-01T00:02:00",
+          "1970-01-01T00:02:00",
+          "1970-01-01T00:35:25.649183",
+          "1970-01-01T00:35:25.649183",
+          "1970-01-01T00:37:25.649183",
+          "1970-01-01T00:37:25.649183",
+          "1970-01-01T00:37:25.649183",
+          "1970-01-01T01:10:51.298365",
+          "1970-01-01T01:10:51.298365",
+          "1970-01-01T01:12:51.298365",
+          "1970-01-01T01:12:51.298365",
+          "1970-01-01T01:12:51.298365",
+          "1970-01-01T01:46:16.947548",
+          "1970-01-01T01:46:16.947548",
+          "1970-01-01T01:48:16.947548",
+          "1970-01-01T01:48:16.947548",
+          "1970-01-01T01:48:16.947548",
+          "1970-01-01T02:21:42.596730",
+          "1970-01-01T02:21:42.596730",
+          "1970-01-01T02:23:42.596730",
+          "1970-01-01T02:23:42.596730",
+          "1970-01-01T02:23:42.596730"
+         ],
+         "y": [
+          "transporter01",
+          "transporter01",
+          "transporter01",
+          "transporter01",
+          null,
+          "transporter01",
+          "transporter01",
+          "transporter01",
+          "transporter01",
+          null,
+          "transporter01",
+          "transporter01",
+          "transporter01",
+          "transporter01",
+          null,
+          "transporter01",
+          "transporter01",
+          "transporter01",
+          "transporter01",
+          null,
+          "transporter01",
+          "transporter01",
+          "transporter01",
+          "transporter01",
+          null,
+          "from_site",
+          "from_site",
+          "from_site",
+          "from_site",
+          null,
+          "from_site",
+          "from_site",
+          "from_site",
+          "from_site",
+          null,
+          "from_site",
+          "from_site",
+          "from_site",
+          "from_site",
+          null,
+          "from_site",
+          "from_site",
+          "from_site",
+          "from_site",
+          null,
+          "from_site",
+          "from_site",
+          "from_site",
+          "from_site",
+          null
+         ]
+        },
+        {
+         "connectgaps": false,
+         "hoverinfo": "y+name",
+         "line": {
+          "color": "rgb(247,185,69)",
+          "width": 10
+         },
+         "mode": "lines",
+         "name": "sailing filled",
+         "type": "scatter",
+         "x": [
+          "1970-01-01T00:02:00",
+          "1970-01-01T00:02:00",
+          "1970-01-01T00:17:42.824591",
+          "1970-01-01T00:17:42.824591",
+          "1970-01-01T00:17:42.824591",
+          "1970-01-01T00:37:25.649183",
+          "1970-01-01T00:37:25.649183",
+          "1970-01-01T00:53:08.473774",
+          "1970-01-01T00:53:08.473774",
+          "1970-01-01T00:53:08.473774",
+          "1970-01-01T01:12:51.298365",
+          "1970-01-01T01:12:51.298365",
+          "1970-01-01T01:28:34.122956",
+          "1970-01-01T01:28:34.122956",
+          "1970-01-01T01:28:34.122956",
+          "1970-01-01T01:48:16.947548",
+          "1970-01-01T01:48:16.947548",
+          "1970-01-01T02:03:59.772139",
+          "1970-01-01T02:03:59.772139",
+          "1970-01-01T02:03:59.772139",
+          "1970-01-01T02:23:42.596730",
+          "1970-01-01T02:23:42.596730",
+          "1970-01-01T02:39:25.421321",
+          "1970-01-01T02:39:25.421321",
+          "1970-01-01T02:39:25.421321"
+         ],
+         "y": [
+          "transporter01",
+          "transporter01",
+          "transporter01",
+          "transporter01",
+          null,
+          "transporter01",
+          "transporter01",
+          "transporter01",
+          "transporter01",
+          null,
+          "transporter01",
+          "transporter01",
+          "transporter01",
+          "transporter01",
+          null,
+          "transporter01",
+          "transporter01",
+          "transporter01",
+          "transporter01",
+          null,
+          "transporter01",
+          "transporter01",
+          "transporter01",
+          "transporter01",
+          null
+         ]
+        },
+        {
+         "connectgaps": false,
+         "hoverinfo": "y+name",
+         "line": {
+          "color": "rgb(14,208,92)",
+          "width": 10
+         },
+         "mode": "lines",
+         "name": "sailing to site",
+         "type": "scatter",
+         "x": [
+          "1970-01-01T00:00:00",
+          "1970-01-01T00:00:00",
+          "1970-01-01T00:15:42.824591",
+          "1970-01-01T00:15:42.824591",
+          "1970-01-01T00:15:42.824591"
+         ],
+         "y": [
+          "installer01",
+          "installer01",
+          "installer01",
+          "installer01",
+          null
+         ]
+        },
+        {
+         "connectgaps": false,
+         "hoverinfo": "y+name",
+         "line": {
+          "color": "rgb(37,231,115)",
+          "width": 10
+         },
+         "mode": "lines",
+         "name": "unload Cargo_1",
+         "type": "scatter",
+         "x": [
+          "1970-01-01T00:20:42.824591",
+          "1970-01-01T00:20:42.824591",
+          "1970-01-01T00:22:42.824591",
+          "1970-01-01T00:22:42.824591",
+          "1970-01-01T00:22:42.824591",
+          "1970-01-01T00:56:08.473774",
+          "1970-01-01T00:56:08.473774",
+          "1970-01-01T00:58:08.473774",
+          "1970-01-01T00:58:08.473774",
+          "1970-01-01T00:58:08.473774",
+          "1970-01-01T01:31:34.122956",
+          "1970-01-01T01:31:34.122956",
+          "1970-01-01T01:33:34.122956",
+          "1970-01-01T01:33:34.122956",
+          "1970-01-01T01:33:34.122956",
+          "1970-01-01T02:06:59.772139",
+          "1970-01-01T02:06:59.772139",
+          "1970-01-01T02:08:59.772139",
+          "1970-01-01T02:08:59.772139",
+          "1970-01-01T02:08:59.772139",
+          "1970-01-01T02:42:25.421321",
+          "1970-01-01T02:42:25.421321",
+          "1970-01-01T02:44:25.421321",
+          "1970-01-01T02:44:25.421321",
+          "1970-01-01T02:44:25.421321",
+          "1970-01-01T00:20:42.824591",
+          "1970-01-01T00:20:42.824591",
+          "1970-01-01T00:22:42.824591",
+          "1970-01-01T00:22:42.824591",
+          "1970-01-01T00:22:42.824591",
+          "1970-01-01T00:56:08.473774",
+          "1970-01-01T00:56:08.473774",
+          "1970-01-01T00:58:08.473774",
+          "1970-01-01T00:58:08.473774",
+          "1970-01-01T00:58:08.473774",
+          "1970-01-01T01:31:34.122956",
+          "1970-01-01T01:31:34.122956",
+          "1970-01-01T01:33:34.122956",
+          "1970-01-01T01:33:34.122956",
+          "1970-01-01T01:33:34.122956",
+          "1970-01-01T02:06:59.772139",
+          "1970-01-01T02:06:59.772139",
+          "1970-01-01T02:08:59.772139",
+          "1970-01-01T02:08:59.772139",
+          "1970-01-01T02:08:59.772139",
+          "1970-01-01T02:42:25.421321",
+          "1970-01-01T02:42:25.421321",
+          "1970-01-01T02:44:25.421321",
+          "1970-01-01T02:44:25.421321",
+          "1970-01-01T02:44:25.421321"
+         ],
+         "y": [
+          "installer01",
+          "installer01",
+          "installer01",
+          "installer01",
+          null,
+          "installer01",
+          "installer01",
+          "installer01",
+          "installer01",
+          null,
+          "installer01",
+          "installer01",
+          "installer01",
+          "installer01",
+          null,
+          "installer01",
+          "installer01",
+          "installer01",
+          "installer01",
+          null,
+          "installer01",
+          "installer01",
+          "installer01",
+          "installer01",
+          null,
+          "to_site",
+          "to_site",
+          "to_site",
+          "to_site",
+          null,
+          "to_site",
+          "to_site",
+          "to_site",
+          "to_site",
+          null,
+          "to_site",
+          "to_site",
+          "to_site",
+          "to_site",
+          null,
+          "to_site",
+          "to_site",
+          "to_site",
+          "to_site",
+          null,
+          "to_site",
+          "to_site",
+          "to_site",
+          "to_site",
+          null
+         ]
+        },
+        {
+         "connectgaps": false,
+         "hoverinfo": "y+name",
+         "line": {
+          "color": "rgb(60,254,138)",
+          "width": 10
+         },
+         "mode": "lines",
+         "name": "transfer Cargo_1",
+         "type": "scatter",
+         "x": [
+          "1970-01-01T00:17:42.824591",
+          "1970-01-01T00:17:42.824591",
+          "1970-01-01T00:19:42.824591",
+          "1970-01-01T00:19:42.824591",
+          "1970-01-01T00:19:42.824591",
+          "1970-01-01T00:53:08.473774",
+          "1970-01-01T00:53:08.473774",
+          "1970-01-01T00:55:08.473774",
+          "1970-01-01T00:55:08.473774",
+          "1970-01-01T00:55:08.473774",
+          "1970-01-01T01:28:34.122956",
+          "1970-01-01T01:28:34.122956",
+          "1970-01-01T01:30:34.122956",
+          "1970-01-01T01:30:34.122956",
+          "1970-01-01T01:30:34.122956",
+          "1970-01-01T02:03:59.772139",
+          "1970-01-01T02:03:59.772139",
+          "1970-01-01T02:05:59.772139",
+          "1970-01-01T02:05:59.772139",
+          "1970-01-01T02:05:59.772139",
+          "1970-01-01T02:39:25.421321",
+          "1970-01-01T02:39:25.421321",
+          "1970-01-01T02:41:25.421321",
+          "1970-01-01T02:41:25.421321",
+          "1970-01-01T02:41:25.421321",
+          "1970-01-01T00:17:42.824591",
+          "1970-01-01T00:17:42.824591",
+          "1970-01-01T00:19:42.824591",
+          "1970-01-01T00:19:42.824591",
+          "1970-01-01T00:19:42.824591",
+          "1970-01-01T00:53:08.473774",
+          "1970-01-01T00:53:08.473774",
+          "1970-01-01T00:55:08.473774",
+          "1970-01-01T00:55:08.473774",
+          "1970-01-01T00:55:08.473774",
+          "1970-01-01T01:28:34.122956",
+          "1970-01-01T01:28:34.122956",
+          "1970-01-01T01:30:34.122956",
+          "1970-01-01T01:30:34.122956",
+          "1970-01-01T01:30:34.122956",
+          "1970-01-01T02:03:59.772139",
+          "1970-01-01T02:03:59.772139",
+          "1970-01-01T02:05:59.772139",
+          "1970-01-01T02:05:59.772139",
+          "1970-01-01T02:05:59.772139",
+          "1970-01-01T02:39:25.421321",
+          "1970-01-01T02:39:25.421321",
+          "1970-01-01T02:41:25.421321",
+          "1970-01-01T02:41:25.421321",
+          "1970-01-01T02:41:25.421321"
+         ],
+         "y": [
+          "transporter01",
+          "transporter01",
+          "transporter01",
+          "transporter01",
+          null,
+          "transporter01",
+          "transporter01",
+          "transporter01",
+          "transporter01",
+          null,
+          "transporter01",
+          "transporter01",
+          "transporter01",
+          "transporter01",
+          null,
+          "transporter01",
+          "transporter01",
+          "transporter01",
+          "transporter01",
+          null,
+          "transporter01",
+          "transporter01",
+          "transporter01",
+          "transporter01",
+          null,
+          "installer01",
+          "installer01",
+          "installer01",
+          "installer01",
+          null,
+          "installer01",
+          "installer01",
+          "installer01",
+          "installer01",
+          null,
+          "installer01",
+          "installer01",
+          "installer01",
+          "installer01",
+          null,
+          "installer01",
+          "installer01",
+          "installer01",
+          "installer01",
+          null,
+          "installer01",
+          "installer01",
+          "installer01",
+          "installer01",
+          null
+         ]
+        },
+        {
+         "connectgaps": false,
+         "hoverinfo": "y+name",
+         "line": {
+          "color": "rgb(83,21,161)",
+          "width": 10
+         },
+         "mode": "lines",
+         "name": "preparing for unloading",
+         "type": "scatter",
+         "x": [
+          "1970-01-01T00:19:42.824591",
+          "1970-01-01T00:19:42.824591",
+          "1970-01-01T00:20:42.824591",
+          "1970-01-01T00:20:42.824591",
+          "1970-01-01T00:20:42.824591",
+          "1970-01-01T00:55:08.473774",
+          "1970-01-01T00:55:08.473774",
+          "1970-01-01T00:56:08.473774",
+          "1970-01-01T00:56:08.473774",
+          "1970-01-01T00:56:08.473774",
+          "1970-01-01T01:30:34.122956",
+          "1970-01-01T01:30:34.122956",
+          "1970-01-01T01:31:34.122956",
+          "1970-01-01T01:31:34.122956",
+          "1970-01-01T01:31:34.122956",
+          "1970-01-01T02:05:59.772139",
+          "1970-01-01T02:05:59.772139",
+          "1970-01-01T02:06:59.772139",
+          "1970-01-01T02:06:59.772139",
+          "1970-01-01T02:06:59.772139",
+          "1970-01-01T02:41:25.421321",
+          "1970-01-01T02:41:25.421321",
+          "1970-01-01T02:42:25.421321",
+          "1970-01-01T02:42:25.421321",
+          "1970-01-01T02:42:25.421321"
+         ],
+         "y": [
+          "installer01",
+          "installer01",
+          "installer01",
+          "installer01",
+          null,
+          "installer01",
+          "installer01",
+          "installer01",
+          "installer01",
+          null,
+          "installer01",
+          "installer01",
+          "installer01",
+          "installer01",
+          null,
+          "installer01",
+          "installer01",
+          "installer01",
+          "installer01",
+          null,
+          "installer01",
+          "installer01",
+          "installer01",
+          "installer01",
+          null
+         ]
+        },
+        {
+         "connectgaps": false,
+         "hoverinfo": "y+name",
+         "line": {
+          "color": "rgb(106,44,184)",
+          "width": 10
+         },
+         "mode": "lines",
+         "name": "preparing for delivery",
+         "type": "scatter",
+         "x": [
+          "1970-01-01T00:15:42.824591",
+          "1970-01-01T00:15:42.824591",
+          "1970-01-01T00:16:12.824591",
+          "1970-01-01T00:16:12.824591",
+          "1970-01-01T00:16:12.824591",
+          "1970-01-01T00:22:42.824591",
+          "1970-01-01T00:22:42.824591",
+          "1970-01-01T00:23:12.824591",
+          "1970-01-01T00:23:12.824591",
+          "1970-01-01T00:23:12.824591",
+          "1970-01-01T00:58:08.473774",
+          "1970-01-01T00:58:08.473774",
+          "1970-01-01T00:58:38.473774",
+          "1970-01-01T00:58:38.473774",
+          "1970-01-01T00:58:38.473774",
+          "1970-01-01T01:33:34.122956",
+          "1970-01-01T01:33:34.122956",
+          "1970-01-01T01:34:04.122956",
+          "1970-01-01T01:34:04.122956",
+          "1970-01-01T01:34:04.122956",
+          "1970-01-01T02:08:59.772139",
+          "1970-01-01T02:08:59.772139",
+          "1970-01-01T02:09:29.772139",
+          "1970-01-01T02:09:29.772139",
+          "1970-01-01T02:09:29.772139"
+         ],
+         "y": [
+          "installer01",
+          "installer01",
+          "installer01",
+          "installer01",
+          null,
+          "installer01",
+          "installer01",
+          "installer01",
+          "installer01",
+          null,
+          "installer01",
+          "installer01",
+          "installer01",
+          "installer01",
+          null,
+          "installer01",
+          "installer01",
+          "installer01",
+          "installer01",
+          null,
+          "installer01",
+          "installer01",
+          "installer01",
+          "installer01",
+          null
+         ]
+        },
+        {
+         "connectgaps": false,
+         "hoverinfo": "y+name",
+         "line": {
+          "color": "rgb(129,67,207)",
+          "width": 10
+         },
+         "mode": "lines",
+         "name": "loading Cargo_1",
+         "type": "scatter",
+         "x": [
+          "1970-01-01T00:00:00",
+          "1970-01-01T00:00:00",
+          "1970-01-01T00:02:00",
+          "1970-01-01T00:02:00",
+          "1970-01-01T00:02:00",
+          "1970-01-01T00:35:25.649183",
+          "1970-01-01T00:35:25.649183",
+          "1970-01-01T00:37:25.649183",
+          "1970-01-01T00:37:25.649183",
+          "1970-01-01T00:37:25.649183",
+          "1970-01-01T01:10:51.298365",
+          "1970-01-01T01:10:51.298365",
+          "1970-01-01T01:12:51.298365",
+          "1970-01-01T01:12:51.298365",
+          "1970-01-01T01:12:51.298365",
+          "1970-01-01T01:46:16.947548",
+          "1970-01-01T01:46:16.947548",
+          "1970-01-01T01:48:16.947548",
+          "1970-01-01T01:48:16.947548",
+          "1970-01-01T01:48:16.947548",
+          "1970-01-01T02:21:42.596730",
+          "1970-01-01T02:21:42.596730",
+          "1970-01-01T02:23:42.596730",
+          "1970-01-01T02:23:42.596730",
+          "1970-01-01T02:23:42.596730",
+          "1970-01-01T00:00:00",
+          "1970-01-01T00:00:00",
+          "1970-01-01T00:02:00",
+          "1970-01-01T00:02:00",
+          "1970-01-01T00:02:00",
+          "1970-01-01T00:35:25.649183",
+          "1970-01-01T00:35:25.649183",
+          "1970-01-01T00:37:25.649183",
+          "1970-01-01T00:37:25.649183",
+          "1970-01-01T00:37:25.649183",
+          "1970-01-01T01:10:51.298365",
+          "1970-01-01T01:10:51.298365",
+          "1970-01-01T01:12:51.298365",
+          "1970-01-01T01:12:51.298365",
+          "1970-01-01T01:12:51.298365",
+          "1970-01-01T01:46:16.947548",
+          "1970-01-01T01:46:16.947548",
+          "1970-01-01T01:48:16.947548",
+          "1970-01-01T01:48:16.947548",
+          "1970-01-01T01:48:16.947548",
+          "1970-01-01T02:21:42.596730",
+          "1970-01-01T02:21:42.596730",
+          "1970-01-01T02:23:42.596730",
+          "1970-01-01T02:23:42.596730",
+          "1970-01-01T02:23:42.596730"
+         ],
+         "y": [
+          "transporter01",
+          "transporter01",
+          "transporter01",
+          "transporter01",
+          null,
+          "transporter01",
+          "transporter01",
+          "transporter01",
+          "transporter01",
+          null,
+          "transporter01",
+          "transporter01",
+          "transporter01",
+          "transporter01",
+          null,
+          "transporter01",
+          "transporter01",
+          "transporter01",
+          "transporter01",
+          null,
+          "transporter01",
+          "transporter01",
+          "transporter01",
+          "transporter01",
+          null,
+          "from_site",
+          "from_site",
+          "from_site",
+          "from_site",
+          null,
+          "from_site",
+          "from_site",
+          "from_site",
+          "from_site",
+          null,
+          "from_site",
+          "from_site",
+          "from_site",
+          "from_site",
+          null,
+          "from_site",
+          "from_site",
+          "from_site",
+          "from_site",
+          null,
+          "from_site",
+          "from_site",
+          "from_site",
+          "from_site",
+          null
+         ]
+        },
+        {
+         "connectgaps": false,
+         "hoverinfo": "y+name",
+         "line": {
+          "color": "rgb(152,90,230)",
+          "width": 10
+         },
+         "mode": "lines",
+         "name": "unload Cargo_1",
+         "type": "scatter",
+         "x": [
+          "1970-01-01T00:20:42.824591",
+          "1970-01-01T00:20:42.824591",
+          "1970-01-01T00:22:42.824591",
+          "1970-01-01T00:22:42.824591",
+          "1970-01-01T00:22:42.824591",
+          "1970-01-01T00:56:08.473774",
+          "1970-01-01T00:56:08.473774",
+          "1970-01-01T00:58:08.473774",
+          "1970-01-01T00:58:08.473774",
+          "1970-01-01T00:58:08.473774",
+          "1970-01-01T01:31:34.122956",
+          "1970-01-01T01:31:34.122956",
+          "1970-01-01T01:33:34.122956",
+          "1970-01-01T01:33:34.122956",
+          "1970-01-01T01:33:34.122956",
+          "1970-01-01T02:06:59.772139",
+          "1970-01-01T02:06:59.772139",
+          "1970-01-01T02:08:59.772139",
+          "1970-01-01T02:08:59.772139",
+          "1970-01-01T02:08:59.772139",
+          "1970-01-01T02:42:25.421321",
+          "1970-01-01T02:42:25.421321",
+          "1970-01-01T02:44:25.421321",
+          "1970-01-01T02:44:25.421321",
+          "1970-01-01T02:44:25.421321",
+          "1970-01-01T00:20:42.824591",
+          "1970-01-01T00:20:42.824591",
+          "1970-01-01T00:22:42.824591",
+          "1970-01-01T00:22:42.824591",
+          "1970-01-01T00:22:42.824591",
+          "1970-01-01T00:56:08.473774",
+          "1970-01-01T00:56:08.473774",
+          "1970-01-01T00:58:08.473774",
+          "1970-01-01T00:58:08.473774",
+          "1970-01-01T00:58:08.473774",
+          "1970-01-01T01:31:34.122956",
+          "1970-01-01T01:31:34.122956",
+          "1970-01-01T01:33:34.122956",
+          "1970-01-01T01:33:34.122956",
+          "1970-01-01T01:33:34.122956",
+          "1970-01-01T02:06:59.772139",
+          "1970-01-01T02:06:59.772139",
+          "1970-01-01T02:08:59.772139",
+          "1970-01-01T02:08:59.772139",
+          "1970-01-01T02:08:59.772139",
+          "1970-01-01T02:42:25.421321",
+          "1970-01-01T02:42:25.421321",
+          "1970-01-01T02:44:25.421321",
+          "1970-01-01T02:44:25.421321",
+          "1970-01-01T02:44:25.421321"
+         ],
+         "y": [
+          "installer01",
+          "installer01",
+          "installer01",
+          "installer01",
+          null,
+          "installer01",
+          "installer01",
+          "installer01",
+          "installer01",
+          null,
+          "installer01",
+          "installer01",
+          "installer01",
+          "installer01",
+          null,
+          "installer01",
+          "installer01",
+          "installer01",
+          "installer01",
+          null,
+          "installer01",
+          "installer01",
+          "installer01",
+          "installer01",
+          null,
+          "to_site",
+          "to_site",
+          "to_site",
+          "to_site",
+          null,
+          "to_site",
+          "to_site",
+          "to_site",
+          "to_site",
+          null,
+          "to_site",
+          "to_site",
+          "to_site",
+          "to_site",
+          null,
+          "to_site",
+          "to_site",
+          "to_site",
+          "to_site",
+          null,
+          "to_site",
+          "to_site",
+          "to_site",
+          "to_site",
+          null
+         ]
+        }
+       ],
+       "layout": {
+        "hovermode": "closest",
+        "legend": {
+         "orientation": "h",
+         "x": 0,
+         "y": -0.2
+        },
+        "template": {
+         "data": {
+          "bar": [
+           {
+            "error_x": {
+             "color": "#2a3f5f"
+            },
+            "error_y": {
+             "color": "#2a3f5f"
+            },
+            "marker": {
+             "line": {
+              "color": "#E5ECF6",
+              "width": 0.5
+             },
+             "pattern": {
+              "fillmode": "overlay",
+              "size": 10,
+              "solidity": 0.2
+             }
+            },
+            "type": "bar"
+           }
+          ],
+          "barpolar": [
+           {
+            "marker": {
+             "line": {
+              "color": "#E5ECF6",
+              "width": 0.5
+             },
+             "pattern": {
+              "fillmode": "overlay",
+              "size": 10,
+              "solidity": 0.2
+             }
+            },
+            "type": "barpolar"
+           }
+          ],
+          "carpet": [
+           {
+            "aaxis": {
+             "endlinecolor": "#2a3f5f",
+             "gridcolor": "white",
+             "linecolor": "white",
+             "minorgridcolor": "white",
+             "startlinecolor": "#2a3f5f"
+            },
+            "baxis": {
+             "endlinecolor": "#2a3f5f",
+             "gridcolor": "white",
+             "linecolor": "white",
+             "minorgridcolor": "white",
+             "startlinecolor": "#2a3f5f"
+            },
+            "type": "carpet"
+           }
+          ],
+          "choropleth": [
+           {
+            "colorbar": {
+             "outlinewidth": 0,
+             "ticks": ""
+            },
+            "type": "choropleth"
+           }
+          ],
+          "contour": [
+           {
+            "colorbar": {
+             "outlinewidth": 0,
+             "ticks": ""
+            },
+            "colorscale": [
+             [
+              0,
+              "#0d0887"
+             ],
+             [
+              0.1111111111111111,
+              "#46039f"
+             ],
+             [
+              0.2222222222222222,
+              "#7201a8"
+             ],
+             [
+              0.3333333333333333,
+              "#9c179e"
+             ],
+             [
+              0.4444444444444444,
+              "#bd3786"
+             ],
+             [
+              0.5555555555555556,
+              "#d8576b"
+             ],
+             [
+              0.6666666666666666,
+              "#ed7953"
+             ],
+             [
+              0.7777777777777778,
+              "#fb9f3a"
+             ],
+             [
+              0.8888888888888888,
+              "#fdca26"
+             ],
+             [
+              1,
+              "#f0f921"
+             ]
+            ],
+            "type": "contour"
+           }
+          ],
+          "contourcarpet": [
+           {
+            "colorbar": {
+             "outlinewidth": 0,
+             "ticks": ""
+            },
+            "type": "contourcarpet"
+           }
+          ],
+          "heatmap": [
+           {
+            "colorbar": {
+             "outlinewidth": 0,
+             "ticks": ""
+            },
+            "colorscale": [
+             [
+              0,
+              "#0d0887"
+             ],
+             [
+              0.1111111111111111,
+              "#46039f"
+             ],
+             [
+              0.2222222222222222,
+              "#7201a8"
+             ],
+             [
+              0.3333333333333333,
+              "#9c179e"
+             ],
+             [
+              0.4444444444444444,
+              "#bd3786"
+             ],
+             [
+              0.5555555555555556,
+              "#d8576b"
+             ],
+             [
+              0.6666666666666666,
+              "#ed7953"
+             ],
+             [
+              0.7777777777777778,
+              "#fb9f3a"
+             ],
+             [
+              0.8888888888888888,
+              "#fdca26"
+             ],
+             [
+              1,
+              "#f0f921"
+             ]
+            ],
+            "type": "heatmap"
+           }
+          ],
+          "heatmapgl": [
+           {
+            "colorbar": {
+             "outlinewidth": 0,
+             "ticks": ""
+            },
+            "colorscale": [
+             [
+              0,
+              "#0d0887"
+             ],
+             [
+              0.1111111111111111,
+              "#46039f"
+             ],
+             [
+              0.2222222222222222,
+              "#7201a8"
+             ],
+             [
+              0.3333333333333333,
+              "#9c179e"
+             ],
+             [
+              0.4444444444444444,
+              "#bd3786"
+             ],
+             [
+              0.5555555555555556,
+              "#d8576b"
+             ],
+             [
+              0.6666666666666666,
+              "#ed7953"
+             ],
+             [
+              0.7777777777777778,
+              "#fb9f3a"
+             ],
+             [
+              0.8888888888888888,
+              "#fdca26"
+             ],
+             [
+              1,
+              "#f0f921"
+             ]
+            ],
+            "type": "heatmapgl"
+           }
+          ],
+          "histogram": [
+           {
+            "marker": {
+             "pattern": {
+              "fillmode": "overlay",
+              "size": 10,
+              "solidity": 0.2
+             }
+            },
+            "type": "histogram"
+           }
+          ],
+          "histogram2d": [
+           {
+            "colorbar": {
+             "outlinewidth": 0,
+             "ticks": ""
+            },
+            "colorscale": [
+             [
+              0,
+              "#0d0887"
+             ],
+             [
+              0.1111111111111111,
+              "#46039f"
+             ],
+             [
+              0.2222222222222222,
+              "#7201a8"
+             ],
+             [
+              0.3333333333333333,
+              "#9c179e"
+             ],
+             [
+              0.4444444444444444,
+              "#bd3786"
+             ],
+             [
+              0.5555555555555556,
+              "#d8576b"
+             ],
+             [
+              0.6666666666666666,
+              "#ed7953"
+             ],
+             [
+              0.7777777777777778,
+              "#fb9f3a"
+             ],
+             [
+              0.8888888888888888,
+              "#fdca26"
+             ],
+             [
+              1,
+              "#f0f921"
+             ]
+            ],
+            "type": "histogram2d"
+           }
+          ],
+          "histogram2dcontour": [
+           {
+            "colorbar": {
+             "outlinewidth": 0,
+             "ticks": ""
+            },
+            "colorscale": [
+             [
+              0,
+              "#0d0887"
+             ],
+             [
+              0.1111111111111111,
+              "#46039f"
+             ],
+             [
+              0.2222222222222222,
+              "#7201a8"
+             ],
+             [
+              0.3333333333333333,
+              "#9c179e"
+             ],
+             [
+              0.4444444444444444,
+              "#bd3786"
+             ],
+             [
+              0.5555555555555556,
+              "#d8576b"
+             ],
+             [
+              0.6666666666666666,
+              "#ed7953"
+             ],
+             [
+              0.7777777777777778,
+              "#fb9f3a"
+             ],
+             [
+              0.8888888888888888,
+              "#fdca26"
+             ],
+             [
+              1,
+              "#f0f921"
+             ]
+            ],
+            "type": "histogram2dcontour"
+           }
+          ],
+          "mesh3d": [
+           {
+            "colorbar": {
+             "outlinewidth": 0,
+             "ticks": ""
+            },
+            "type": "mesh3d"
+           }
+          ],
+          "parcoords": [
+           {
+            "line": {
+             "colorbar": {
+              "outlinewidth": 0,
+              "ticks": ""
+             }
+            },
+            "type": "parcoords"
+           }
+          ],
+          "pie": [
+           {
+            "automargin": true,
+            "type": "pie"
+           }
+          ],
+          "scatter": [
+           {
+            "fillpattern": {
+             "fillmode": "overlay",
+             "size": 10,
+             "solidity": 0.2
+            },
+            "type": "scatter"
+           }
+          ],
+          "scatter3d": [
+           {
+            "line": {
+             "colorbar": {
+              "outlinewidth": 0,
+              "ticks": ""
+             }
+            },
+            "marker": {
+             "colorbar": {
+              "outlinewidth": 0,
+              "ticks": ""
+             }
+            },
+            "type": "scatter3d"
+           }
+          ],
+          "scattercarpet": [
+           {
+            "marker": {
+             "colorbar": {
+              "outlinewidth": 0,
+              "ticks": ""
+             }
+            },
+            "type": "scattercarpet"
+           }
+          ],
+          "scattergeo": [
+           {
+            "marker": {
+             "colorbar": {
+              "outlinewidth": 0,
+              "ticks": ""
+             }
+            },
+            "type": "scattergeo"
+           }
+          ],
+          "scattergl": [
+           {
+            "marker": {
+             "colorbar": {
+              "outlinewidth": 0,
+              "ticks": ""
+             }
+            },
+            "type": "scattergl"
+           }
+          ],
+          "scattermapbox": [
+           {
+            "marker": {
+             "colorbar": {
+              "outlinewidth": 0,
+              "ticks": ""
+             }
+            },
+            "type": "scattermapbox"
+           }
+          ],
+          "scatterpolar": [
+           {
+            "marker": {
+             "colorbar": {
+              "outlinewidth": 0,
+              "ticks": ""
+             }
+            },
+            "type": "scatterpolar"
+           }
+          ],
+          "scatterpolargl": [
+           {
+            "marker": {
+             "colorbar": {
+              "outlinewidth": 0,
+              "ticks": ""
+             }
+            },
+            "type": "scatterpolargl"
+           }
+          ],
+          "scatterternary": [
+           {
+            "marker": {
+             "colorbar": {
+              "outlinewidth": 0,
+              "ticks": ""
+             }
+            },
+            "type": "scatterternary"
+           }
+          ],
+          "surface": [
+           {
+            "colorbar": {
+             "outlinewidth": 0,
+             "ticks": ""
+            },
+            "colorscale": [
+             [
+              0,
+              "#0d0887"
+             ],
+             [
+              0.1111111111111111,
+              "#46039f"
+             ],
+             [
+              0.2222222222222222,
+              "#7201a8"
+             ],
+             [
+              0.3333333333333333,
+              "#9c179e"
+             ],
+             [
+              0.4444444444444444,
+              "#bd3786"
+             ],
+             [
+              0.5555555555555556,
+              "#d8576b"
+             ],
+             [
+              0.6666666666666666,
+              "#ed7953"
+             ],
+             [
+              0.7777777777777778,
+              "#fb9f3a"
+             ],
+             [
+              0.8888888888888888,
+              "#fdca26"
+             ],
+             [
+              1,
+              "#f0f921"
+             ]
+            ],
+            "type": "surface"
+           }
+          ],
+          "table": [
+           {
+            "cells": {
+             "fill": {
+              "color": "#EBF0F8"
+             },
+             "line": {
+              "color": "white"
+             }
+            },
+            "header": {
+             "fill": {
+              "color": "#C8D4E3"
+             },
+             "line": {
+              "color": "white"
+             }
+            },
+            "type": "table"
+           }
+          ]
+         },
+         "layout": {
+          "annotationdefaults": {
+           "arrowcolor": "#2a3f5f",
+           "arrowhead": 0,
+           "arrowwidth": 1
+          },
+          "autotypenumbers": "strict",
+          "coloraxis": {
+           "colorbar": {
+            "outlinewidth": 0,
+            "ticks": ""
+           }
+          },
+          "colorscale": {
+           "diverging": [
+            [
+             0,
+             "#8e0152"
+            ],
+            [
+             0.1,
+             "#c51b7d"
+            ],
+            [
+             0.2,
+             "#de77ae"
+            ],
+            [
+             0.3,
+             "#f1b6da"
+            ],
+            [
+             0.4,
+             "#fde0ef"
+            ],
+            [
+             0.5,
+             "#f7f7f7"
+            ],
+            [
+             0.6,
+             "#e6f5d0"
+            ],
+            [
+             0.7,
+             "#b8e186"
+            ],
+            [
+             0.8,
+             "#7fbc41"
+            ],
+            [
+             0.9,
+             "#4d9221"
+            ],
+            [
+             1,
+             "#276419"
+            ]
+           ],
+           "sequential": [
+            [
+             0,
+             "#0d0887"
+            ],
+            [
+             0.1111111111111111,
+             "#46039f"
+            ],
+            [
+             0.2222222222222222,
+             "#7201a8"
+            ],
+            [
+             0.3333333333333333,
+             "#9c179e"
+            ],
+            [
+             0.4444444444444444,
+             "#bd3786"
+            ],
+            [
+             0.5555555555555556,
+             "#d8576b"
+            ],
+            [
+             0.6666666666666666,
+             "#ed7953"
+            ],
+            [
+             0.7777777777777778,
+             "#fb9f3a"
+            ],
+            [
+             0.8888888888888888,
+             "#fdca26"
+            ],
+            [
+             1,
+             "#f0f921"
+            ]
+           ],
+           "sequentialminus": [
+            [
+             0,
+             "#0d0887"
+            ],
+            [
+             0.1111111111111111,
+             "#46039f"
+            ],
+            [
+             0.2222222222222222,
+             "#7201a8"
+            ],
+            [
+             0.3333333333333333,
+             "#9c179e"
+            ],
+            [
+             0.4444444444444444,
+             "#bd3786"
+            ],
+            [
+             0.5555555555555556,
+             "#d8576b"
+            ],
+            [
+             0.6666666666666666,
+             "#ed7953"
+            ],
+            [
+             0.7777777777777778,
+             "#fb9f3a"
+            ],
+            [
+             0.8888888888888888,
+             "#fdca26"
+            ],
+            [
+             1,
+             "#f0f921"
+            ]
+           ]
+          },
+          "colorway": [
+           "#636efa",
+           "#EF553B",
+           "#00cc96",
+           "#ab63fa",
+           "#FFA15A",
+           "#19d3f3",
+           "#FF6692",
+           "#B6E880",
+           "#FF97FF",
+           "#FECB52"
+          ],
+          "font": {
+           "color": "#2a3f5f"
+          },
+          "geo": {
+           "bgcolor": "white",
+           "lakecolor": "white",
+           "landcolor": "#E5ECF6",
+           "showlakes": true,
+           "showland": true,
+           "subunitcolor": "white"
+          },
+          "hoverlabel": {
+           "align": "left"
+          },
+          "hovermode": "closest",
+          "mapbox": {
+           "style": "light"
+          },
+          "paper_bgcolor": "white",
+          "plot_bgcolor": "#E5ECF6",
+          "polar": {
+           "angularaxis": {
+            "gridcolor": "white",
+            "linecolor": "white",
+            "ticks": ""
+           },
+           "bgcolor": "#E5ECF6",
+           "radialaxis": {
+            "gridcolor": "white",
+            "linecolor": "white",
+            "ticks": ""
+           }
+          },
+          "scene": {
+           "xaxis": {
+            "backgroundcolor": "#E5ECF6",
+            "gridcolor": "white",
+            "gridwidth": 2,
+            "linecolor": "white",
+            "showbackground": true,
+            "ticks": "",
+            "zerolinecolor": "white"
+           },
+           "yaxis": {
+            "backgroundcolor": "#E5ECF6",
+            "gridcolor": "white",
+            "gridwidth": 2,
+            "linecolor": "white",
+            "showbackground": true,
+            "ticks": "",
+            "zerolinecolor": "white"
+           },
+           "zaxis": {
+            "backgroundcolor": "#E5ECF6",
+            "gridcolor": "white",
+            "gridwidth": 2,
+            "linecolor": "white",
+            "showbackground": true,
+            "ticks": "",
+            "zerolinecolor": "white"
+           }
+          },
+          "shapedefaults": {
+           "line": {
+            "color": "#2a3f5f"
+           }
+          },
+          "ternary": {
+           "aaxis": {
+            "gridcolor": "white",
+            "linecolor": "white",
+            "ticks": ""
+           },
+           "baxis": {
+            "gridcolor": "white",
+            "linecolor": "white",
+            "ticks": ""
+           },
+           "bgcolor": "#E5ECF6",
+           "caxis": {
+            "gridcolor": "white",
+            "linecolor": "white",
+            "ticks": ""
+           }
+          },
+          "title": {
+           "x": 0.05
+          },
+          "xaxis": {
+           "automargin": true,
+           "gridcolor": "white",
+           "linecolor": "white",
+           "ticks": "",
+           "title": {
+            "standoff": 15
+           },
+           "zerolinecolor": "white",
+           "zerolinewidth": 2
+          },
+          "yaxis": {
+           "automargin": true,
+           "gridcolor": "white",
+           "linecolor": "white",
+           "ticks": "",
+           "title": {
+            "standoff": 15
+           },
+           "zerolinecolor": "white",
+           "zerolinewidth": 2
+          }
+         }
+        },
+        "title": {
+         "text": "GANTT Chart"
+        },
+        "xaxis": {
+         "range": [
+          "1970-01-01T00:00:00",
+          "1970-01-01T02:44:25.421321"
+         ],
+         "title": {
+          "font": {
+           "color": "#7f7f7f",
+           "family": "Courier New, monospace",
+           "size": 18
+          },
+          "text": "Time"
+         }
+        },
+        "yaxis": {
+         "title": {
+          "font": {
+           "color": "#7f7f7f",
+           "family": "Courier New, monospace",
+           "size": 18
+          },
+          "text": "Activities"
+         }
+        }
+       }
+      },
+      "text/html": [
+       "<div>                            <div id=\"645dd2ca-2490-40e8-9bd9-ad71430670bd\" class=\"plotly-graph-div\" style=\"height:525px; width:100%;\"></div>            <script type=\"text/javascript\">                require([\"plotly\"], function(Plotly) {                    window.PLOTLYENV=window.PLOTLYENV || {};                                    if (document.getElementById(\"645dd2ca-2490-40e8-9bd9-ad71430670bd\")) {                    Plotly.newPlot(                        \"645dd2ca-2490-40e8-9bd9-ad71430670bd\",                        [{\"connectgaps\":false,\"hoverinfo\":\"y+name\",\"line\":{\"color\":\"rgb(178,116,0)\",\"width\":10},\"mode\":\"lines\",\"name\":\"sailing empty\",\"x\":[\"1970-01-01T00:00:00\",\"1970-01-01T00:00:00\",\"1970-01-01T00:00:00\",\"1970-01-01T00:00:00\",\"1970-01-01T00:00:00\",\"1970-01-01T00:19:42.824591\",\"1970-01-01T00:19:42.824591\",\"1970-01-01T00:35:25.649183\",\"1970-01-01T00:35:25.649183\",\"1970-01-01T00:35:25.649183\",\"1970-01-01T00:55:08.473774\",\"1970-01-01T00:55:08.473774\",\"1970-01-01T01:10:51.298365\",\"1970-01-01T01:10:51.298365\",\"1970-01-01T01:10:51.298365\",\"1970-01-01T01:30:34.122956\",\"1970-01-01T01:30:34.122956\",\"1970-01-01T01:46:16.947548\",\"1970-01-01T01:46:16.947548\",\"1970-01-01T01:46:16.947548\",\"1970-01-01T02:05:59.772139\",\"1970-01-01T02:05:59.772139\",\"1970-01-01T02:21:42.596730\",\"1970-01-01T02:21:42.596730\",\"1970-01-01T02:21:42.596730\"],\"y\":[\"transporter01\",\"transporter01\",\"transporter01\",\"transporter01\",null,\"transporter01\",\"transporter01\",\"transporter01\",\"transporter01\",null,\"transporter01\",\"transporter01\",\"transporter01\",\"transporter01\",null,\"transporter01\",\"transporter01\",\"transporter01\",\"transporter01\",null,\"transporter01\",\"transporter01\",\"transporter01\",\"transporter01\",null],\"type\":\"scatter\"},{\"connectgaps\":false,\"hoverinfo\":\"y+name\",\"line\":{\"color\":\"rgb(201,139,23)\",\"width\":10},\"mode\":\"lines\",\"name\":\"transfer Cargo_1\",\"x\":[\"1970-01-01T00:17:42.824591\",\"1970-01-01T00:17:42.824591\",\"1970-01-01T00:19:42.824591\",\"1970-01-01T00:19:42.824591\",\"1970-01-01T00:19:42.824591\",\"1970-01-01T00:53:08.473774\",\"1970-01-01T00:53:08.473774\",\"1970-01-01T00:55:08.473774\",\"1970-01-01T00:55:08.473774\",\"1970-01-01T00:55:08.473774\",\"1970-01-01T01:28:34.122956\",\"1970-01-01T01:28:34.122956\",\"1970-01-01T01:30:34.122956\",\"1970-01-01T01:30:34.122956\",\"1970-01-01T01:30:34.122956\",\"1970-01-01T02:03:59.772139\",\"1970-01-01T02:03:59.772139\",\"1970-01-01T02:05:59.772139\",\"1970-01-01T02:05:59.772139\",\"1970-01-01T02:05:59.772139\",\"1970-01-01T02:39:25.421321\",\"1970-01-01T02:39:25.421321\",\"1970-01-01T02:41:25.421321\",\"1970-01-01T02:41:25.421321\",\"1970-01-01T02:41:25.421321\",\"1970-01-01T00:17:42.824591\",\"1970-01-01T00:17:42.824591\",\"1970-01-01T00:19:42.824591\",\"1970-01-01T00:19:42.824591\",\"1970-01-01T00:19:42.824591\",\"1970-01-01T00:53:08.473774\",\"1970-01-01T00:53:08.473774\",\"1970-01-01T00:55:08.473774\",\"1970-01-01T00:55:08.473774\",\"1970-01-01T00:55:08.473774\",\"1970-01-01T01:28:34.122956\",\"1970-01-01T01:28:34.122956\",\"1970-01-01T01:30:34.122956\",\"1970-01-01T01:30:34.122956\",\"1970-01-01T01:30:34.122956\",\"1970-01-01T02:03:59.772139\",\"1970-01-01T02:03:59.772139\",\"1970-01-01T02:05:59.772139\",\"1970-01-01T02:05:59.772139\",\"1970-01-01T02:05:59.772139\",\"1970-01-01T02:39:25.421321\",\"1970-01-01T02:39:25.421321\",\"1970-01-01T02:41:25.421321\",\"1970-01-01T02:41:25.421321\",\"1970-01-01T02:41:25.421321\"],\"y\":[\"transporter01\",\"transporter01\",\"transporter01\",\"transporter01\",null,\"transporter01\",\"transporter01\",\"transporter01\",\"transporter01\",null,\"transporter01\",\"transporter01\",\"transporter01\",\"transporter01\",null,\"transporter01\",\"transporter01\",\"transporter01\",\"transporter01\",null,\"transporter01\",\"transporter01\",\"transporter01\",\"transporter01\",null,\"installer01\",\"installer01\",\"installer01\",\"installer01\",null,\"installer01\",\"installer01\",\"installer01\",\"installer01\",null,\"installer01\",\"installer01\",\"installer01\",\"installer01\",null,\"installer01\",\"installer01\",\"installer01\",\"installer01\",null,\"installer01\",\"installer01\",\"installer01\",\"installer01\",null],\"type\":\"scatter\"},{\"connectgaps\":false,\"hoverinfo\":\"y+name\",\"line\":{\"color\":\"rgb(224,162,46)\",\"width\":10},\"mode\":\"lines\",\"name\":\"loading Cargo_1\",\"x\":[\"1970-01-01T00:00:00\",\"1970-01-01T00:00:00\",\"1970-01-01T00:02:00\",\"1970-01-01T00:02:00\",\"1970-01-01T00:02:00\",\"1970-01-01T00:35:25.649183\",\"1970-01-01T00:35:25.649183\",\"1970-01-01T00:37:25.649183\",\"1970-01-01T00:37:25.649183\",\"1970-01-01T00:37:25.649183\",\"1970-01-01T01:10:51.298365\",\"1970-01-01T01:10:51.298365\",\"1970-01-01T01:12:51.298365\",\"1970-01-01T01:12:51.298365\",\"1970-01-01T01:12:51.298365\",\"1970-01-01T01:46:16.947548\",\"1970-01-01T01:46:16.947548\",\"1970-01-01T01:48:16.947548\",\"1970-01-01T01:48:16.947548\",\"1970-01-01T01:48:16.947548\",\"1970-01-01T02:21:42.596730\",\"1970-01-01T02:21:42.596730\",\"1970-01-01T02:23:42.596730\",\"1970-01-01T02:23:42.596730\",\"1970-01-01T02:23:42.596730\",\"1970-01-01T00:00:00\",\"1970-01-01T00:00:00\",\"1970-01-01T00:02:00\",\"1970-01-01T00:02:00\",\"1970-01-01T00:02:00\",\"1970-01-01T00:35:25.649183\",\"1970-01-01T00:35:25.649183\",\"1970-01-01T00:37:25.649183\",\"1970-01-01T00:37:25.649183\",\"1970-01-01T00:37:25.649183\",\"1970-01-01T01:10:51.298365\",\"1970-01-01T01:10:51.298365\",\"1970-01-01T01:12:51.298365\",\"1970-01-01T01:12:51.298365\",\"1970-01-01T01:12:51.298365\",\"1970-01-01T01:46:16.947548\",\"1970-01-01T01:46:16.947548\",\"1970-01-01T01:48:16.947548\",\"1970-01-01T01:48:16.947548\",\"1970-01-01T01:48:16.947548\",\"1970-01-01T02:21:42.596730\",\"1970-01-01T02:21:42.596730\",\"1970-01-01T02:23:42.596730\",\"1970-01-01T02:23:42.596730\",\"1970-01-01T02:23:42.596730\"],\"y\":[\"transporter01\",\"transporter01\",\"transporter01\",\"transporter01\",null,\"transporter01\",\"transporter01\",\"transporter01\",\"transporter01\",null,\"transporter01\",\"transporter01\",\"transporter01\",\"transporter01\",null,\"transporter01\",\"transporter01\",\"transporter01\",\"transporter01\",null,\"transporter01\",\"transporter01\",\"transporter01\",\"transporter01\",null,\"from_site\",\"from_site\",\"from_site\",\"from_site\",null,\"from_site\",\"from_site\",\"from_site\",\"from_site\",null,\"from_site\",\"from_site\",\"from_site\",\"from_site\",null,\"from_site\",\"from_site\",\"from_site\",\"from_site\",null,\"from_site\",\"from_site\",\"from_site\",\"from_site\",null],\"type\":\"scatter\"},{\"connectgaps\":false,\"hoverinfo\":\"y+name\",\"line\":{\"color\":\"rgb(247,185,69)\",\"width\":10},\"mode\":\"lines\",\"name\":\"sailing filled\",\"x\":[\"1970-01-01T00:02:00\",\"1970-01-01T00:02:00\",\"1970-01-01T00:17:42.824591\",\"1970-01-01T00:17:42.824591\",\"1970-01-01T00:17:42.824591\",\"1970-01-01T00:37:25.649183\",\"1970-01-01T00:37:25.649183\",\"1970-01-01T00:53:08.473774\",\"1970-01-01T00:53:08.473774\",\"1970-01-01T00:53:08.473774\",\"1970-01-01T01:12:51.298365\",\"1970-01-01T01:12:51.298365\",\"1970-01-01T01:28:34.122956\",\"1970-01-01T01:28:34.122956\",\"1970-01-01T01:28:34.122956\",\"1970-01-01T01:48:16.947548\",\"1970-01-01T01:48:16.947548\",\"1970-01-01T02:03:59.772139\",\"1970-01-01T02:03:59.772139\",\"1970-01-01T02:03:59.772139\",\"1970-01-01T02:23:42.596730\",\"1970-01-01T02:23:42.596730\",\"1970-01-01T02:39:25.421321\",\"1970-01-01T02:39:25.421321\",\"1970-01-01T02:39:25.421321\"],\"y\":[\"transporter01\",\"transporter01\",\"transporter01\",\"transporter01\",null,\"transporter01\",\"transporter01\",\"transporter01\",\"transporter01\",null,\"transporter01\",\"transporter01\",\"transporter01\",\"transporter01\",null,\"transporter01\",\"transporter01\",\"transporter01\",\"transporter01\",null,\"transporter01\",\"transporter01\",\"transporter01\",\"transporter01\",null],\"type\":\"scatter\"},{\"connectgaps\":false,\"hoverinfo\":\"y+name\",\"line\":{\"color\":\"rgb(14,208,92)\",\"width\":10},\"mode\":\"lines\",\"name\":\"sailing to site\",\"x\":[\"1970-01-01T00:00:00\",\"1970-01-01T00:00:00\",\"1970-01-01T00:15:42.824591\",\"1970-01-01T00:15:42.824591\",\"1970-01-01T00:15:42.824591\"],\"y\":[\"installer01\",\"installer01\",\"installer01\",\"installer01\",null],\"type\":\"scatter\"},{\"connectgaps\":false,\"hoverinfo\":\"y+name\",\"line\":{\"color\":\"rgb(37,231,115)\",\"width\":10},\"mode\":\"lines\",\"name\":\"unload Cargo_1\",\"x\":[\"1970-01-01T00:20:42.824591\",\"1970-01-01T00:20:42.824591\",\"1970-01-01T00:22:42.824591\",\"1970-01-01T00:22:42.824591\",\"1970-01-01T00:22:42.824591\",\"1970-01-01T00:56:08.473774\",\"1970-01-01T00:56:08.473774\",\"1970-01-01T00:58:08.473774\",\"1970-01-01T00:58:08.473774\",\"1970-01-01T00:58:08.473774\",\"1970-01-01T01:31:34.122956\",\"1970-01-01T01:31:34.122956\",\"1970-01-01T01:33:34.122956\",\"1970-01-01T01:33:34.122956\",\"1970-01-01T01:33:34.122956\",\"1970-01-01T02:06:59.772139\",\"1970-01-01T02:06:59.772139\",\"1970-01-01T02:08:59.772139\",\"1970-01-01T02:08:59.772139\",\"1970-01-01T02:08:59.772139\",\"1970-01-01T02:42:25.421321\",\"1970-01-01T02:42:25.421321\",\"1970-01-01T02:44:25.421321\",\"1970-01-01T02:44:25.421321\",\"1970-01-01T02:44:25.421321\",\"1970-01-01T00:20:42.824591\",\"1970-01-01T00:20:42.824591\",\"1970-01-01T00:22:42.824591\",\"1970-01-01T00:22:42.824591\",\"1970-01-01T00:22:42.824591\",\"1970-01-01T00:56:08.473774\",\"1970-01-01T00:56:08.473774\",\"1970-01-01T00:58:08.473774\",\"1970-01-01T00:58:08.473774\",\"1970-01-01T00:58:08.473774\",\"1970-01-01T01:31:34.122956\",\"1970-01-01T01:31:34.122956\",\"1970-01-01T01:33:34.122956\",\"1970-01-01T01:33:34.122956\",\"1970-01-01T01:33:34.122956\",\"1970-01-01T02:06:59.772139\",\"1970-01-01T02:06:59.772139\",\"1970-01-01T02:08:59.772139\",\"1970-01-01T02:08:59.772139\",\"1970-01-01T02:08:59.772139\",\"1970-01-01T02:42:25.421321\",\"1970-01-01T02:42:25.421321\",\"1970-01-01T02:44:25.421321\",\"1970-01-01T02:44:25.421321\",\"1970-01-01T02:44:25.421321\"],\"y\":[\"installer01\",\"installer01\",\"installer01\",\"installer01\",null,\"installer01\",\"installer01\",\"installer01\",\"installer01\",null,\"installer01\",\"installer01\",\"installer01\",\"installer01\",null,\"installer01\",\"installer01\",\"installer01\",\"installer01\",null,\"installer01\",\"installer01\",\"installer01\",\"installer01\",null,\"to_site\",\"to_site\",\"to_site\",\"to_site\",null,\"to_site\",\"to_site\",\"to_site\",\"to_site\",null,\"to_site\",\"to_site\",\"to_site\",\"to_site\",null,\"to_site\",\"to_site\",\"to_site\",\"to_site\",null,\"to_site\",\"to_site\",\"to_site\",\"to_site\",null],\"type\":\"scatter\"},{\"connectgaps\":false,\"hoverinfo\":\"y+name\",\"line\":{\"color\":\"rgb(60,254,138)\",\"width\":10},\"mode\":\"lines\",\"name\":\"transfer Cargo_1\",\"x\":[\"1970-01-01T00:17:42.824591\",\"1970-01-01T00:17:42.824591\",\"1970-01-01T00:19:42.824591\",\"1970-01-01T00:19:42.824591\",\"1970-01-01T00:19:42.824591\",\"1970-01-01T00:53:08.473774\",\"1970-01-01T00:53:08.473774\",\"1970-01-01T00:55:08.473774\",\"1970-01-01T00:55:08.473774\",\"1970-01-01T00:55:08.473774\",\"1970-01-01T01:28:34.122956\",\"1970-01-01T01:28:34.122956\",\"1970-01-01T01:30:34.122956\",\"1970-01-01T01:30:34.122956\",\"1970-01-01T01:30:34.122956\",\"1970-01-01T02:03:59.772139\",\"1970-01-01T02:03:59.772139\",\"1970-01-01T02:05:59.772139\",\"1970-01-01T02:05:59.772139\",\"1970-01-01T02:05:59.772139\",\"1970-01-01T02:39:25.421321\",\"1970-01-01T02:39:25.421321\",\"1970-01-01T02:41:25.421321\",\"1970-01-01T02:41:25.421321\",\"1970-01-01T02:41:25.421321\",\"1970-01-01T00:17:42.824591\",\"1970-01-01T00:17:42.824591\",\"1970-01-01T00:19:42.824591\",\"1970-01-01T00:19:42.824591\",\"1970-01-01T00:19:42.824591\",\"1970-01-01T00:53:08.473774\",\"1970-01-01T00:53:08.473774\",\"1970-01-01T00:55:08.473774\",\"1970-01-01T00:55:08.473774\",\"1970-01-01T00:55:08.473774\",\"1970-01-01T01:28:34.122956\",\"1970-01-01T01:28:34.122956\",\"1970-01-01T01:30:34.122956\",\"1970-01-01T01:30:34.122956\",\"1970-01-01T01:30:34.122956\",\"1970-01-01T02:03:59.772139\",\"1970-01-01T02:03:59.772139\",\"1970-01-01T02:05:59.772139\",\"1970-01-01T02:05:59.772139\",\"1970-01-01T02:05:59.772139\",\"1970-01-01T02:39:25.421321\",\"1970-01-01T02:39:25.421321\",\"1970-01-01T02:41:25.421321\",\"1970-01-01T02:41:25.421321\",\"1970-01-01T02:41:25.421321\"],\"y\":[\"transporter01\",\"transporter01\",\"transporter01\",\"transporter01\",null,\"transporter01\",\"transporter01\",\"transporter01\",\"transporter01\",null,\"transporter01\",\"transporter01\",\"transporter01\",\"transporter01\",null,\"transporter01\",\"transporter01\",\"transporter01\",\"transporter01\",null,\"transporter01\",\"transporter01\",\"transporter01\",\"transporter01\",null,\"installer01\",\"installer01\",\"installer01\",\"installer01\",null,\"installer01\",\"installer01\",\"installer01\",\"installer01\",null,\"installer01\",\"installer01\",\"installer01\",\"installer01\",null,\"installer01\",\"installer01\",\"installer01\",\"installer01\",null,\"installer01\",\"installer01\",\"installer01\",\"installer01\",null],\"type\":\"scatter\"},{\"connectgaps\":false,\"hoverinfo\":\"y+name\",\"line\":{\"color\":\"rgb(83,21,161)\",\"width\":10},\"mode\":\"lines\",\"name\":\"preparing for unloading\",\"x\":[\"1970-01-01T00:19:42.824591\",\"1970-01-01T00:19:42.824591\",\"1970-01-01T00:20:42.824591\",\"1970-01-01T00:20:42.824591\",\"1970-01-01T00:20:42.824591\",\"1970-01-01T00:55:08.473774\",\"1970-01-01T00:55:08.473774\",\"1970-01-01T00:56:08.473774\",\"1970-01-01T00:56:08.473774\",\"1970-01-01T00:56:08.473774\",\"1970-01-01T01:30:34.122956\",\"1970-01-01T01:30:34.122956\",\"1970-01-01T01:31:34.122956\",\"1970-01-01T01:31:34.122956\",\"1970-01-01T01:31:34.122956\",\"1970-01-01T02:05:59.772139\",\"1970-01-01T02:05:59.772139\",\"1970-01-01T02:06:59.772139\",\"1970-01-01T02:06:59.772139\",\"1970-01-01T02:06:59.772139\",\"1970-01-01T02:41:25.421321\",\"1970-01-01T02:41:25.421321\",\"1970-01-01T02:42:25.421321\",\"1970-01-01T02:42:25.421321\",\"1970-01-01T02:42:25.421321\"],\"y\":[\"installer01\",\"installer01\",\"installer01\",\"installer01\",null,\"installer01\",\"installer01\",\"installer01\",\"installer01\",null,\"installer01\",\"installer01\",\"installer01\",\"installer01\",null,\"installer01\",\"installer01\",\"installer01\",\"installer01\",null,\"installer01\",\"installer01\",\"installer01\",\"installer01\",null],\"type\":\"scatter\"},{\"connectgaps\":false,\"hoverinfo\":\"y+name\",\"line\":{\"color\":\"rgb(106,44,184)\",\"width\":10},\"mode\":\"lines\",\"name\":\"preparing for delivery\",\"x\":[\"1970-01-01T00:15:42.824591\",\"1970-01-01T00:15:42.824591\",\"1970-01-01T00:16:12.824591\",\"1970-01-01T00:16:12.824591\",\"1970-01-01T00:16:12.824591\",\"1970-01-01T00:22:42.824591\",\"1970-01-01T00:22:42.824591\",\"1970-01-01T00:23:12.824591\",\"1970-01-01T00:23:12.824591\",\"1970-01-01T00:23:12.824591\",\"1970-01-01T00:58:08.473774\",\"1970-01-01T00:58:08.473774\",\"1970-01-01T00:58:38.473774\",\"1970-01-01T00:58:38.473774\",\"1970-01-01T00:58:38.473774\",\"1970-01-01T01:33:34.122956\",\"1970-01-01T01:33:34.122956\",\"1970-01-01T01:34:04.122956\",\"1970-01-01T01:34:04.122956\",\"1970-01-01T01:34:04.122956\",\"1970-01-01T02:08:59.772139\",\"1970-01-01T02:08:59.772139\",\"1970-01-01T02:09:29.772139\",\"1970-01-01T02:09:29.772139\",\"1970-01-01T02:09:29.772139\"],\"y\":[\"installer01\",\"installer01\",\"installer01\",\"installer01\",null,\"installer01\",\"installer01\",\"installer01\",\"installer01\",null,\"installer01\",\"installer01\",\"installer01\",\"installer01\",null,\"installer01\",\"installer01\",\"installer01\",\"installer01\",null,\"installer01\",\"installer01\",\"installer01\",\"installer01\",null],\"type\":\"scatter\"},{\"connectgaps\":false,\"hoverinfo\":\"y+name\",\"line\":{\"color\":\"rgb(129,67,207)\",\"width\":10},\"mode\":\"lines\",\"name\":\"loading Cargo_1\",\"x\":[\"1970-01-01T00:00:00\",\"1970-01-01T00:00:00\",\"1970-01-01T00:02:00\",\"1970-01-01T00:02:00\",\"1970-01-01T00:02:00\",\"1970-01-01T00:35:25.649183\",\"1970-01-01T00:35:25.649183\",\"1970-01-01T00:37:25.649183\",\"1970-01-01T00:37:25.649183\",\"1970-01-01T00:37:25.649183\",\"1970-01-01T01:10:51.298365\",\"1970-01-01T01:10:51.298365\",\"1970-01-01T01:12:51.298365\",\"1970-01-01T01:12:51.298365\",\"1970-01-01T01:12:51.298365\",\"1970-01-01T01:46:16.947548\",\"1970-01-01T01:46:16.947548\",\"1970-01-01T01:48:16.947548\",\"1970-01-01T01:48:16.947548\",\"1970-01-01T01:48:16.947548\",\"1970-01-01T02:21:42.596730\",\"1970-01-01T02:21:42.596730\",\"1970-01-01T02:23:42.596730\",\"1970-01-01T02:23:42.596730\",\"1970-01-01T02:23:42.596730\",\"1970-01-01T00:00:00\",\"1970-01-01T00:00:00\",\"1970-01-01T00:02:00\",\"1970-01-01T00:02:00\",\"1970-01-01T00:02:00\",\"1970-01-01T00:35:25.649183\",\"1970-01-01T00:35:25.649183\",\"1970-01-01T00:37:25.649183\",\"1970-01-01T00:37:25.649183\",\"1970-01-01T00:37:25.649183\",\"1970-01-01T01:10:51.298365\",\"1970-01-01T01:10:51.298365\",\"1970-01-01T01:12:51.298365\",\"1970-01-01T01:12:51.298365\",\"1970-01-01T01:12:51.298365\",\"1970-01-01T01:46:16.947548\",\"1970-01-01T01:46:16.947548\",\"1970-01-01T01:48:16.947548\",\"1970-01-01T01:48:16.947548\",\"1970-01-01T01:48:16.947548\",\"1970-01-01T02:21:42.596730\",\"1970-01-01T02:21:42.596730\",\"1970-01-01T02:23:42.596730\",\"1970-01-01T02:23:42.596730\",\"1970-01-01T02:23:42.596730\"],\"y\":[\"transporter01\",\"transporter01\",\"transporter01\",\"transporter01\",null,\"transporter01\",\"transporter01\",\"transporter01\",\"transporter01\",null,\"transporter01\",\"transporter01\",\"transporter01\",\"transporter01\",null,\"transporter01\",\"transporter01\",\"transporter01\",\"transporter01\",null,\"transporter01\",\"transporter01\",\"transporter01\",\"transporter01\",null,\"from_site\",\"from_site\",\"from_site\",\"from_site\",null,\"from_site\",\"from_site\",\"from_site\",\"from_site\",null,\"from_site\",\"from_site\",\"from_site\",\"from_site\",null,\"from_site\",\"from_site\",\"from_site\",\"from_site\",null,\"from_site\",\"from_site\",\"from_site\",\"from_site\",null],\"type\":\"scatter\"},{\"connectgaps\":false,\"hoverinfo\":\"y+name\",\"line\":{\"color\":\"rgb(152,90,230)\",\"width\":10},\"mode\":\"lines\",\"name\":\"unload Cargo_1\",\"x\":[\"1970-01-01T00:20:42.824591\",\"1970-01-01T00:20:42.824591\",\"1970-01-01T00:22:42.824591\",\"1970-01-01T00:22:42.824591\",\"1970-01-01T00:22:42.824591\",\"1970-01-01T00:56:08.473774\",\"1970-01-01T00:56:08.473774\",\"1970-01-01T00:58:08.473774\",\"1970-01-01T00:58:08.473774\",\"1970-01-01T00:58:08.473774\",\"1970-01-01T01:31:34.122956\",\"1970-01-01T01:31:34.122956\",\"1970-01-01T01:33:34.122956\",\"1970-01-01T01:33:34.122956\",\"1970-01-01T01:33:34.122956\",\"1970-01-01T02:06:59.772139\",\"1970-01-01T02:06:59.772139\",\"1970-01-01T02:08:59.772139\",\"1970-01-01T02:08:59.772139\",\"1970-01-01T02:08:59.772139\",\"1970-01-01T02:42:25.421321\",\"1970-01-01T02:42:25.421321\",\"1970-01-01T02:44:25.421321\",\"1970-01-01T02:44:25.421321\",\"1970-01-01T02:44:25.421321\",\"1970-01-01T00:20:42.824591\",\"1970-01-01T00:20:42.824591\",\"1970-01-01T00:22:42.824591\",\"1970-01-01T00:22:42.824591\",\"1970-01-01T00:22:42.824591\",\"1970-01-01T00:56:08.473774\",\"1970-01-01T00:56:08.473774\",\"1970-01-01T00:58:08.473774\",\"1970-01-01T00:58:08.473774\",\"1970-01-01T00:58:08.473774\",\"1970-01-01T01:31:34.122956\",\"1970-01-01T01:31:34.122956\",\"1970-01-01T01:33:34.122956\",\"1970-01-01T01:33:34.122956\",\"1970-01-01T01:33:34.122956\",\"1970-01-01T02:06:59.772139\",\"1970-01-01T02:06:59.772139\",\"1970-01-01T02:08:59.772139\",\"1970-01-01T02:08:59.772139\",\"1970-01-01T02:08:59.772139\",\"1970-01-01T02:42:25.421321\",\"1970-01-01T02:42:25.421321\",\"1970-01-01T02:44:25.421321\",\"1970-01-01T02:44:25.421321\",\"1970-01-01T02:44:25.421321\"],\"y\":[\"installer01\",\"installer01\",\"installer01\",\"installer01\",null,\"installer01\",\"installer01\",\"installer01\",\"installer01\",null,\"installer01\",\"installer01\",\"installer01\",\"installer01\",null,\"installer01\",\"installer01\",\"installer01\",\"installer01\",null,\"installer01\",\"installer01\",\"installer01\",\"installer01\",null,\"to_site\",\"to_site\",\"to_site\",\"to_site\",null,\"to_site\",\"to_site\",\"to_site\",\"to_site\",null,\"to_site\",\"to_site\",\"to_site\",\"to_site\",null,\"to_site\",\"to_site\",\"to_site\",\"to_site\",null,\"to_site\",\"to_site\",\"to_site\",\"to_site\",null],\"type\":\"scatter\"}],                        {\"hovermode\":\"closest\",\"legend\":{\"orientation\":\"h\",\"x\":0,\"y\":-0.2},\"template\":{\"data\":{\"barpolar\":[{\"marker\":{\"line\":{\"color\":\"#E5ECF6\",\"width\":0.5},\"pattern\":{\"fillmode\":\"overlay\",\"size\":10,\"solidity\":0.2}},\"type\":\"barpolar\"}],\"bar\":[{\"error_x\":{\"color\":\"#2a3f5f\"},\"error_y\":{\"color\":\"#2a3f5f\"},\"marker\":{\"line\":{\"color\":\"#E5ECF6\",\"width\":0.5},\"pattern\":{\"fillmode\":\"overlay\",\"size\":10,\"solidity\":0.2}},\"type\":\"bar\"}],\"carpet\":[{\"aaxis\":{\"endlinecolor\":\"#2a3f5f\",\"gridcolor\":\"white\",\"linecolor\":\"white\",\"minorgridcolor\":\"white\",\"startlinecolor\":\"#2a3f5f\"},\"baxis\":{\"endlinecolor\":\"#2a3f5f\",\"gridcolor\":\"white\",\"linecolor\":\"white\",\"minorgridcolor\":\"white\",\"startlinecolor\":\"#2a3f5f\"},\"type\":\"carpet\"}],\"choropleth\":[{\"colorbar\":{\"outlinewidth\":0,\"ticks\":\"\"},\"type\":\"choropleth\"}],\"contourcarpet\":[{\"colorbar\":{\"outlinewidth\":0,\"ticks\":\"\"},\"type\":\"contourcarpet\"}],\"contour\":[{\"colorbar\":{\"outlinewidth\":0,\"ticks\":\"\"},\"colorscale\":[[0.0,\"#0d0887\"],[0.1111111111111111,\"#46039f\"],[0.2222222222222222,\"#7201a8\"],[0.3333333333333333,\"#9c179e\"],[0.4444444444444444,\"#bd3786\"],[0.5555555555555556,\"#d8576b\"],[0.6666666666666666,\"#ed7953\"],[0.7777777777777778,\"#fb9f3a\"],[0.8888888888888888,\"#fdca26\"],[1.0,\"#f0f921\"]],\"type\":\"contour\"}],\"heatmapgl\":[{\"colorbar\":{\"outlinewidth\":0,\"ticks\":\"\"},\"colorscale\":[[0.0,\"#0d0887\"],[0.1111111111111111,\"#46039f\"],[0.2222222222222222,\"#7201a8\"],[0.3333333333333333,\"#9c179e\"],[0.4444444444444444,\"#bd3786\"],[0.5555555555555556,\"#d8576b\"],[0.6666666666666666,\"#ed7953\"],[0.7777777777777778,\"#fb9f3a\"],[0.8888888888888888,\"#fdca26\"],[1.0,\"#f0f921\"]],\"type\":\"heatmapgl\"}],\"heatmap\":[{\"colorbar\":{\"outlinewidth\":0,\"ticks\":\"\"},\"colorscale\":[[0.0,\"#0d0887\"],[0.1111111111111111,\"#46039f\"],[0.2222222222222222,\"#7201a8\"],[0.3333333333333333,\"#9c179e\"],[0.4444444444444444,\"#bd3786\"],[0.5555555555555556,\"#d8576b\"],[0.6666666666666666,\"#ed7953\"],[0.7777777777777778,\"#fb9f3a\"],[0.8888888888888888,\"#fdca26\"],[1.0,\"#f0f921\"]],\"type\":\"heatmap\"}],\"histogram2dcontour\":[{\"colorbar\":{\"outlinewidth\":0,\"ticks\":\"\"},\"colorscale\":[[0.0,\"#0d0887\"],[0.1111111111111111,\"#46039f\"],[0.2222222222222222,\"#7201a8\"],[0.3333333333333333,\"#9c179e\"],[0.4444444444444444,\"#bd3786\"],[0.5555555555555556,\"#d8576b\"],[0.6666666666666666,\"#ed7953\"],[0.7777777777777778,\"#fb9f3a\"],[0.8888888888888888,\"#fdca26\"],[1.0,\"#f0f921\"]],\"type\":\"histogram2dcontour\"}],\"histogram2d\":[{\"colorbar\":{\"outlinewidth\":0,\"ticks\":\"\"},\"colorscale\":[[0.0,\"#0d0887\"],[0.1111111111111111,\"#46039f\"],[0.2222222222222222,\"#7201a8\"],[0.3333333333333333,\"#9c179e\"],[0.4444444444444444,\"#bd3786\"],[0.5555555555555556,\"#d8576b\"],[0.6666666666666666,\"#ed7953\"],[0.7777777777777778,\"#fb9f3a\"],[0.8888888888888888,\"#fdca26\"],[1.0,\"#f0f921\"]],\"type\":\"histogram2d\"}],\"histogram\":[{\"marker\":{\"pattern\":{\"fillmode\":\"overlay\",\"size\":10,\"solidity\":0.2}},\"type\":\"histogram\"}],\"mesh3d\":[{\"colorbar\":{\"outlinewidth\":0,\"ticks\":\"\"},\"type\":\"mesh3d\"}],\"parcoords\":[{\"line\":{\"colorbar\":{\"outlinewidth\":0,\"ticks\":\"\"}},\"type\":\"parcoords\"}],\"pie\":[{\"automargin\":true,\"type\":\"pie\"}],\"scatter3d\":[{\"line\":{\"colorbar\":{\"outlinewidth\":0,\"ticks\":\"\"}},\"marker\":{\"colorbar\":{\"outlinewidth\":0,\"ticks\":\"\"}},\"type\":\"scatter3d\"}],\"scattercarpet\":[{\"marker\":{\"colorbar\":{\"outlinewidth\":0,\"ticks\":\"\"}},\"type\":\"scattercarpet\"}],\"scattergeo\":[{\"marker\":{\"colorbar\":{\"outlinewidth\":0,\"ticks\":\"\"}},\"type\":\"scattergeo\"}],\"scattergl\":[{\"marker\":{\"colorbar\":{\"outlinewidth\":0,\"ticks\":\"\"}},\"type\":\"scattergl\"}],\"scattermapbox\":[{\"marker\":{\"colorbar\":{\"outlinewidth\":0,\"ticks\":\"\"}},\"type\":\"scattermapbox\"}],\"scatterpolargl\":[{\"marker\":{\"colorbar\":{\"outlinewidth\":0,\"ticks\":\"\"}},\"type\":\"scatterpolargl\"}],\"scatterpolar\":[{\"marker\":{\"colorbar\":{\"outlinewidth\":0,\"ticks\":\"\"}},\"type\":\"scatterpolar\"}],\"scatter\":[{\"fillpattern\":{\"fillmode\":\"overlay\",\"size\":10,\"solidity\":0.2},\"type\":\"scatter\"}],\"scatterternary\":[{\"marker\":{\"colorbar\":{\"outlinewidth\":0,\"ticks\":\"\"}},\"type\":\"scatterternary\"}],\"surface\":[{\"colorbar\":{\"outlinewidth\":0,\"ticks\":\"\"},\"colorscale\":[[0.0,\"#0d0887\"],[0.1111111111111111,\"#46039f\"],[0.2222222222222222,\"#7201a8\"],[0.3333333333333333,\"#9c179e\"],[0.4444444444444444,\"#bd3786\"],[0.5555555555555556,\"#d8576b\"],[0.6666666666666666,\"#ed7953\"],[0.7777777777777778,\"#fb9f3a\"],[0.8888888888888888,\"#fdca26\"],[1.0,\"#f0f921\"]],\"type\":\"surface\"}],\"table\":[{\"cells\":{\"fill\":{\"color\":\"#EBF0F8\"},\"line\":{\"color\":\"white\"}},\"header\":{\"fill\":{\"color\":\"#C8D4E3\"},\"line\":{\"color\":\"white\"}},\"type\":\"table\"}]},\"layout\":{\"annotationdefaults\":{\"arrowcolor\":\"#2a3f5f\",\"arrowhead\":0,\"arrowwidth\":1},\"autotypenumbers\":\"strict\",\"coloraxis\":{\"colorbar\":{\"outlinewidth\":0,\"ticks\":\"\"}},\"colorscale\":{\"diverging\":[[0,\"#8e0152\"],[0.1,\"#c51b7d\"],[0.2,\"#de77ae\"],[0.3,\"#f1b6da\"],[0.4,\"#fde0ef\"],[0.5,\"#f7f7f7\"],[0.6,\"#e6f5d0\"],[0.7,\"#b8e186\"],[0.8,\"#7fbc41\"],[0.9,\"#4d9221\"],[1,\"#276419\"]],\"sequential\":[[0.0,\"#0d0887\"],[0.1111111111111111,\"#46039f\"],[0.2222222222222222,\"#7201a8\"],[0.3333333333333333,\"#9c179e\"],[0.4444444444444444,\"#bd3786\"],[0.5555555555555556,\"#d8576b\"],[0.6666666666666666,\"#ed7953\"],[0.7777777777777778,\"#fb9f3a\"],[0.8888888888888888,\"#fdca26\"],[1.0,\"#f0f921\"]],\"sequentialminus\":[[0.0,\"#0d0887\"],[0.1111111111111111,\"#46039f\"],[0.2222222222222222,\"#7201a8\"],[0.3333333333333333,\"#9c179e\"],[0.4444444444444444,\"#bd3786\"],[0.5555555555555556,\"#d8576b\"],[0.6666666666666666,\"#ed7953\"],[0.7777777777777778,\"#fb9f3a\"],[0.8888888888888888,\"#fdca26\"],[1.0,\"#f0f921\"]]},\"colorway\":[\"#636efa\",\"#EF553B\",\"#00cc96\",\"#ab63fa\",\"#FFA15A\",\"#19d3f3\",\"#FF6692\",\"#B6E880\",\"#FF97FF\",\"#FECB52\"],\"font\":{\"color\":\"#2a3f5f\"},\"geo\":{\"bgcolor\":\"white\",\"lakecolor\":\"white\",\"landcolor\":\"#E5ECF6\",\"showlakes\":true,\"showland\":true,\"subunitcolor\":\"white\"},\"hoverlabel\":{\"align\":\"left\"},\"hovermode\":\"closest\",\"mapbox\":{\"style\":\"light\"},\"paper_bgcolor\":\"white\",\"plot_bgcolor\":\"#E5ECF6\",\"polar\":{\"angularaxis\":{\"gridcolor\":\"white\",\"linecolor\":\"white\",\"ticks\":\"\"},\"bgcolor\":\"#E5ECF6\",\"radialaxis\":{\"gridcolor\":\"white\",\"linecolor\":\"white\",\"ticks\":\"\"}},\"scene\":{\"xaxis\":{\"backgroundcolor\":\"#E5ECF6\",\"gridcolor\":\"white\",\"gridwidth\":2,\"linecolor\":\"white\",\"showbackground\":true,\"ticks\":\"\",\"zerolinecolor\":\"white\"},\"yaxis\":{\"backgroundcolor\":\"#E5ECF6\",\"gridcolor\":\"white\",\"gridwidth\":2,\"linecolor\":\"white\",\"showbackground\":true,\"ticks\":\"\",\"zerolinecolor\":\"white\"},\"zaxis\":{\"backgroundcolor\":\"#E5ECF6\",\"gridcolor\":\"white\",\"gridwidth\":2,\"linecolor\":\"white\",\"showbackground\":true,\"ticks\":\"\",\"zerolinecolor\":\"white\"}},\"shapedefaults\":{\"line\":{\"color\":\"#2a3f5f\"}},\"ternary\":{\"aaxis\":{\"gridcolor\":\"white\",\"linecolor\":\"white\",\"ticks\":\"\"},\"baxis\":{\"gridcolor\":\"white\",\"linecolor\":\"white\",\"ticks\":\"\"},\"bgcolor\":\"#E5ECF6\",\"caxis\":{\"gridcolor\":\"white\",\"linecolor\":\"white\",\"ticks\":\"\"}},\"title\":{\"x\":0.05},\"xaxis\":{\"automargin\":true,\"gridcolor\":\"white\",\"linecolor\":\"white\",\"ticks\":\"\",\"title\":{\"standoff\":15},\"zerolinecolor\":\"white\",\"zerolinewidth\":2},\"yaxis\":{\"automargin\":true,\"gridcolor\":\"white\",\"linecolor\":\"white\",\"ticks\":\"\",\"title\":{\"standoff\":15},\"zerolinecolor\":\"white\",\"zerolinewidth\":2}}},\"title\":{\"text\":\"GANTT Chart\"},\"xaxis\":{\"range\":[\"1970-01-01T00:00:00\",\"1970-01-01T02:44:25.421321\"],\"title\":{\"font\":{\"color\":\"#7f7f7f\",\"family\":\"Courier New, monospace\",\"size\":18},\"text\":\"Time\"}},\"yaxis\":{\"title\":{\"font\":{\"color\":\"#7f7f7f\",\"family\":\"Courier New, monospace\",\"size\":18},\"text\":\"Activities\"}}},                        {\"responsive\": true}                    ).then(function(){\n",
+       "                            \n",
+       "var gd = document.getElementById('645dd2ca-2490-40e8-9bd9-ad71430670bd');\n",
+       "var x = new MutationObserver(function (mutations, observer) {{\n",
+       "        var display = window.getComputedStyle(gd).display;\n",
+       "        if (!display || display === 'none') {{\n",
+       "            console.log([gd, 'removed!']);\n",
+       "            Plotly.purge(gd);\n",
+       "            observer.disconnect();\n",
+       "        }}\n",
+       "}});\n",
+       "\n",
+       "// Listen for the removal of the full notebook cells\n",
+       "var notebookContainer = gd.closest('#notebook-container');\n",
+       "if (notebookContainer) {{\n",
+       "    x.observe(notebookContainer, {childList: true});\n",
+       "}}\n",
+       "\n",
+       "// Listen for the clearing of the current output cell\n",
+       "var outputEl = gd.closest('.output');\n",
+       "if (outputEl) {{\n",
+       "    x.observe(outputEl, {childList: true});\n",
+       "}}\n",
+       "\n",
+       "                        })                };                });            </script>        </div>"
+      ]
+     },
+     "metadata": {},
+     "output_type": "display_data"
+    }
+   ],
+   "source": [
+    "plot.get_gantt_chart([transporter01, installer01, from_site, to_site],id_map=[transport_activity, installer_move_sequential_activity])"
+   ]
+  },
+  {
    "cell_type": "markdown",
    "metadata": {},
    "source": [
