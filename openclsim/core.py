# -*- coding: utf-8 -*-

"""Main module."""

# package(s) related to time, space and id
import json
import logging
import uuid
import itertools

# you need these dependencies (you can get these from anaconda)
# package(s) related to the simulation
import simpy
import networkx as nx

# spatial libraries
import pyproj
import shapely.geometry

# additional packages
import math
import datetime
import time
import copy
import numpy as np
import pandas as pd
from operator import itemgetter
<<<<<<< HEAD
from abc import ABC
=======
>>>>>>> 84c36424

from .utils import subcycle_repetitions

logger = logging.getLogger(__name__)


class SimpyObject:
    """General object which can be extended by any class requiring a simpy environment

    env: a simpy Environment
    """

    def __init__(self, env, *args, **kwargs):
        super().__init__(*args, **kwargs)
        self.env = env


class DebugArgs:
    """Object that logs if leftover args are passed onto it.
    """

    def __init__(self, *args, **kwargs):
        if args or kwargs:
            message = "leftover arguments passed to {}, args: {},  kwargs: {}"
            logger.warn(message.format(self, args, kwargs))
        super().__init__()


class Identifiable:
    """Something that has a name and id

    name: a name
    id: a unique id generated with uuid"""

    def __init__(self, name, ID=None, *args, **kwargs):
        super().__init__(*args, **kwargs)
        """Initialization"""
        self.name = name
        # generate some id, in this case based on m
        self.id = ID if ID else str(uuid.uuid1())


class Locatable:
    """Something with a geometry (geojson format)

    geometry: can be a point as well as a polygon"""

    def __init__(self, geometry, *args, **kwargs):
        super().__init__(*args, **kwargs)
        """Initialization"""
        self.geometry = geometry
        self.wgs84 = pyproj.Geod(ellps="WGS84")

    def is_at(self, locatable, tolerance=100):
        current_location = shapely.geometry.asShape(self.geometry)
        other_location = shapely.geometry.asShape(locatable.geometry)
        _, _, distance = self.wgs84.inv(
            current_location.x, current_location.y, other_location.x, other_location.y
        )

        return distance < tolerance


class ReservationContainer(simpy.Container):
    def __init__(self, *args, **kwargs):
        super().__init__(*args, **kwargs)

        self.expected_level = self.level
        self._content_available = None
        self._space_available = None

    def reserve_put(self, amount):
        if self.expected_level + amount > self.capacity:
            raise RuntimeError("Attempting to reserve unavailable space")

        self.expected_level += amount

        if (
            self._content_available is not None
            and not self._content_available.triggered
            and amount > 0
        ):
            self._content_available.succeed()

    def reserve_get(self, amount):
        if self.expected_level < amount:
            raise RuntimeError("Attempting to reserve unavailable content")

        self.expected_level -= amount

        if (
            self._space_available is not None
            and not self._space_available.triggered
            and amount > 0
        ):
            self._space_available.succeed()

    @property
    def reserve_put_available(self):
        if self.expected_level < self.capacity:
            return self._env.event().succeed()

        if self._space_available is not None and not self._space_available.triggered:
            return self._space_available

        self._space_available = self._env.event()
        return self._space_available

    @property
    def reserve_get_available(self):
        if self.expected_level > 0:
            return self._env.event().succeed()

        if (
            self._content_available is not None
            and not self._content_available.triggered
        ):
            return self._content_available

        self._content_available = self._env.event()
        return self._content_available


class EventsContainer(simpy.Container):
    def __init__(self, *args, **kwargs):
        super().__init__(*args, **kwargs)

        self._get_available_events = {}
        self._put_available_events = {}

    def get_available(self, amount):
        if self.level >= amount:
            return self._env.event().succeed()
        if amount in self._get_available_events:
            return self._get_available_events[amount]
        new_event = self._env.event()
        self._get_available_events[amount] = new_event
        return new_event

    def put_available(self, amount):
        if self.capacity - self.level >= amount:
            return self._env.event().succeed()
        if amount in self._put_available_events:
            return self._put_available_events[amount]
        new_event = self._env.event()
        self._put_available_events[amount] = new_event
        return new_event

    def get_empty_event(self, start_event=False):
        if not start_event:
            return self.empty_event
        elif start_event.processed:
            return self.empty_event
        else:
            return self._env.event()

    def get_full_event(self, start_event=False):
        if not start_event:
            return self.full_event
        elif start_event.processed:
            return self.full_event
        else:
            return self._env.event()

    @property
    def empty_event(self):
        return self.put_available(self.capacity)

    @property
    def full_event(self):
        return self.get_available(self.capacity)

    def put(self, amount):
        put_event = super().put(amount)
        put_event.callbacks.append(self.put_callback)
        return put_event

    def put_callback(self, event):
        for amount in sorted(self._get_available_events):
            if isinstance(self, ReservationContainer):
                if self.expected_level >= amount:
                    self._get_available_events[amount].succeed()
                    del self._get_available_events[amount]
            elif self.level >= amount:
                self._get_available_events[amount].succeed()
                del self._get_available_events[amount]
            else:
                return

    def get(self, amount):
        get_event = super().get(amount)
        get_event.callbacks.append(self.get_callback)
        return get_event

    def get_callback(self, event):
        for amount in sorted(self._put_available_events):
            if isinstance(self, ReservationContainer):
                if self.capacity - self.expected_level >= amount:
                    self._put_available_events[amount].succeed()
                    del self._put_available_events[amount]
            elif self.capacity - self.level >= amount:
                self._put_available_events[amount].succeed()
                del self._put_available_events[amount]
            else:
                return


class HasContainer(SimpyObject):
    """Container class

    capacity: amount the container can hold
    level: amount the container holds initially
    container: a simpy object that can hold stuff"""

    def __init__(self, capacity, level=0, *args, **kwargs):
        super().__init__(*args, **kwargs)
        """Initialization"""
        container_class = type(
            "CombinedContainer", (EventsContainer, ReservationContainer), {}
        )
        self.container = container_class(self.env, capacity, init=level)


class EnergyUse(SimpyObject):
    """EnergyUse class

    energy_use_sailing:   function that specifies the fuel use during sailing activity   - input should be time
    energy_use_loading:   function that specifies the fuel use during loading activity   - input should be time
    energy_use_unloading: function that specifies the fuel use during unloading activity - input should be time

    Example function could be as follows.
    The energy use of the loading event is equal to: duration * power_use.

    def energy_use_loading(power_use):
        return lambda x: x * power_use
    """

    def __init__(
        self,
        energy_use_sailing=None,
        energy_use_loading=None,
        energy_use_unloading=None,
        *args,
        **kwargs,
    ):
        super().__init__(*args, **kwargs)
        """Initialization"""
        self.energy_use_sailing = energy_use_sailing
        self.energy_use_loading = energy_use_loading
        self.energy_use_unloading = energy_use_unloading


class HasCosts:
    """
    Add cost properties to objects
    """

    def __init__(
        self,
        dayrate=None,
        weekrate=None,
        mobilisation=None,
        demobilisation=None,
        *args,
        **kwargs,
    ):
        super().__init__(*args, **kwargs)
        """Initialization"""

        assert dayrate != weekrate
        self.dayrate = dayrate if dayrate else weekrate / 7

        self.mobilisation = mobilisation if mobilisation else 0
        self.demobilisation = demobilisation if demobilisation else 0

    @property
    def cost(self):

        cost = (
            (self.log["Timestamp"][-1] - self.log["Timestamp"][0]).total_seconds()
            / 3600
            / 24
            * self.dayrate
            if self.log["Timestamp"]
            else 0
        )

        return cost + self.mobilisation + self.demobilisation


class HasPlume(SimpyObject):
    """Using values from Becker [2014], https://www.sciencedirect.com/science/article/pii/S0301479714005143.

    The values are slightly modified, there is no differences in dragead / bucket drip / cutterhead within this class
    sigma_d = source term fraction due to dredging
    sigma_o = source term fraction due to overflow
    sigma_p = source term fraction due to placement
    f_sett  = fraction of fines that settle within the hopper
    f_trap  = fraction of fines that are trapped within the hopper
    """

    def __init__(
        self,
        sigma_d=0.015,
        sigma_o=0.1,
        sigma_p=0.05,
        f_sett=0.5,
        f_trap=0.01,
        *args,
        **kwargs,
    ):
        super().__init__(*args, **kwargs)
        """Initialization"""

        self.sigma_d = sigma_d
        self.sigma_o = sigma_o
        self.sigma_p = sigma_p
        self.f_sett = f_sett
        self.f_trap = f_trap

        self.m_r = 0


class HasSpillCondition(SimpyObject):
    """Condition to stop dredging if certain spill limits are exceeded

    limit = limit of kilograms spilled material
    start = start of the condition
    end   = end of the condition
    """

    def __init__(self, conditions, *args, **kwargs):
        super().__init__(*args, **kwargs)
        """Initialization"""
        limits = []
        starts = []
        ends = []

        if type(conditions) == list:
            for condition in conditions:
                limits.append(simpy.Container(self.env, capacity=condition.spill_limit))
                starts.append(time.mktime(condition.start.timetuple()))
                ends.append(time.mktime(condition.end.timetuple()))

        else:
            limits.append(simpy.Container(self.env, capacity=conditions.spill_limit))
            starts.append(time.mktime(conditions.start.timetuple()))
            ends.append(time.mktime(conditions.end.timetuple()))

        self.SpillConditions = pd.DataFrame.from_dict(
            {"Spill limit": limits, "Criterion start": starts, "Criterion end": ends}
        )

    def check_conditions(self, spill):
        tolerance = math.inf
        waiting = 0

        for i in self.SpillConditions.index:

            if (
                self.SpillConditions["Criterion start"][i] <= self.env.now
                and self.env.now <= self.SpillConditions["Criterion end"][i]
            ):
                tolerance = (
                    self.SpillConditions["Spill limit"][i].capacity
                    - self.SpillConditions["Spill limit"][i].level
                )

                if tolerance < spill:
                    waiting = self.SpillConditions["Criterion end"][i]

                while i + 1 != len(self.SpillConditions.index) and tolerance < spill:
                    if (
                        self.SpillConditions["Criterion end"][i]
                        == self.SpillConditions["Criterion start"][i + 1]
                    ):
                        tolerance = (
                            self.SpillConditions["Spill limit"][i + 1].capacity
                            - self.SpillConditions["Spill limit"][i + 1].level
                        )
                        waiting = self.SpillConditions["Criterion end"][i + 1]

                    i += 1

        return waiting


class SpillCondition:
    """Condition to stop dredging if certain spill limits are exceeded

    limit = limit of kilograms spilled material
    start = start of the condition
    end   = end of the condition
    """

    def __init__(self, spill_limit, start, end, *args, **kwargs):
        super().__init__(*args, **kwargs)
        """Initialization"""
        self.spill_limit = spill_limit
        self.start = start
        self.end = end


class HasSpill(SimpyObject):
    """Using relations from Becker [2014], https://www.sciencedirect.com/science/article/pii/S0301479714005143."""

    def __init__(self, *args, **kwargs):
        super().__init__(*args, **kwargs)
        """Initialization"""

    def spillDredging(
        self,
        processor,
        mover,
        density,
        fines,
        volume,
        dredging_duration,
        overflow_duration=0,
    ):
        """Calculate the spill due to the dredging activity

        density = the density of the dredged material
        fines   = the percentage of fines in the dredged material
        volume  = the dredged volume
        dredging_duration = duration of the dredging event
        overflow_duration = duration of the dredging event whilst overflowing

        m_t = total mass of dredged fines per cycle
        m_d = total mass of spilled fines during one dredging event
        m_h = total mass of dredged fines that enter the hopper

        m_o  = total mass of fine material that leaves the hopper during overflow
        m_op = total mass of fines that are released during overflow that end in dredging plume
        m_r  = total mass of fines that remain within the hopper"""

        m_t = density * fines * volume
        m_d = processor.sigma_d * m_t
        m_h = m_t - m_d

        m_o = (
            (overflow_duration / dredging_duration)
            * (1 - mover.f_sett)
            * (1 - mover.f_trap)
            * m_h
        )
        m_op = mover.sigma_o * m_o
        mover.m_r = m_h - m_o

        processor.log_entry(
            "fines released",
            self.env.now,
            m_d + m_op,
            self.geometry,
            processor.ActivityID,
        )

        return m_d + m_op

    def spillPlacement(self, processor, mover):
        """Calculate the spill due to the placement activity"""
        if isinstance(self, Log):
            processor.log_entry(
                "fines released",
                self.env.now,
                mover.m_r * processor.sigma_p,
                self.geometry,
                processor.ActivityID,
            )

        return mover.m_r * processor.sigma_p


class SoilLayer:
    """ Create a soillayer

    layer = layer number, 0 to n, with 0 the layer at the surface
    material = name of the dredged material
    density = density of the dredged material
    fines = fraction of total that is fine material
    """

    def __init__(self, layer, volume, material, density, fines, *args, **kwargs):
        super().__init__(*args, **kwargs)
        """Initialization"""
        self.layer = layer
        self.volume = volume
        self.material = material
        self.density = density
        self.fines = fines


class HasSoil:
    """ Add soil properties to an object

    soil = list of SoilLayer objects
    """

    def __init__(self, *args, **kwargs):
        super().__init__(*args, **kwargs)
        """Initialization"""

        self.soil = {}

    def add_layer(self, soillayer):
        """Add a layer based on a SoilLayer object."""
        for key in self.soil:
            if key == "Layer {:04d}".format(soillayer.layer):
                print(
                    "Soil layer named **Layer {:04d}** already exists".format(
                        soillayer.layer
                    )
                )

        # Add soillayer to self
        self.soil["Layer {:04d}".format(soillayer.layer)] = {
            "Layer": soillayer.layer,
            "Volume": soillayer.volume,
            "Material": soillayer.material,
            "Density": soillayer.density,
            "Fines": soillayer.fines,
        }

        # Make sure that self.soil is always a sorted dict based on layernumber
        soil = copy.deepcopy(self.soil)
        self.soil = {}

        for key in sorted(soil):
            self.soil[key] = soil[key]

    def add_layers(self, soillayers):
        """Add a list layers based on a SoilLayer object."""
        for layer in soillayers:
            self.add_layer(layer)

    def total_volume(self):
        """Determine the total volume of soil."""
        total_volume = 0

        for layer in self.soil:
            total_volume += self.soil[layer]["Volume"]

        return total_volume

    def weighted_average(self, layers, volumes):
        """Create a new SoilLayer object based on the weighted average parameters of extracted layers.

        len(layers) should be len(volumes)"""
        densities = []
        fines = []
        name = "Mixture of: "

        for i, layer in enumerate(layers):
            if 0 < volumes[i]:
                densities.append(self.soil[layer]["Density"])
                fines.append(self.soil[layer]["Fines"])
                name += self.soil[layer]["Material"] + ", "
            else:
                densities.append(0)
                fines.append(0)

        return SoilLayer(
            0,
            sum(volumes),
            name.rstrip(", "),
            np.average(np.asarray(densities), weights=np.asarray(volumes)),
            np.average(np.asarray(fines), weights=np.asarray(volumes)),
        )

    def get_soil(self, volume):
        """Remove soil from self."""

        # If soil is a mover, the mover should be initialized with an empty soil dict after emptying
        if isinstance(self, Movable) and 0 == self.container.level:
            removed_soil = list(self.soil.items())[0]

            self.soil = {}

            return SoilLayer(
                0,
                removed_soil[1]["Volume"],
                removed_soil[1]["Material"],
                removed_soil[1]["Density"],
                removed_soil[1]["Fines"],
            )

        # In all other cases the soil dict should remain, with updated values
        else:
            removed_volume = 0
            layers = []
            volumes = []

            for layer in sorted(self.soil):
                if (volume - removed_volume) <= self.soil[layer]["Volume"]:
                    layers.append(layer)
                    volumes.append(volume - removed_volume)

                    self.soil[layer]["Volume"] -= volume - removed_volume

                    break

                else:
                    removed_volume += self.soil[layer]["Volume"]
                    layers.append(layer)
                    volumes.append(self.soil[layer]["Volume"])

                    self.soil[layer]["Volume"] = 0

            return self.weighted_average(layers, volumes)

    def put_soil(self, soillayer):
        """Add soil to self.

        Add a layer based on a SoilLayer object."""
        # If already soil available
        if self.soil:
            # Can be moveable --> mix
            if isinstance(self, Movable):
                pass

            # Can be site --> add layer or add volume
            else:
                top_layer = list(sorted(self.soil.keys()))[0]

                # If toplayer material is similar to added material --> add volume
                if (
                    self.soil[top_layer]["Material"] == soillayer.material
                    and self.soil[top_layer]["Density"] == soillayer.density
                    and self.soil[top_layer]["Fines"] == soillayer.fines
                ):

                    self.soil[top_layer]["Volume"] += soillayer.volume

                # If not --> add layer
                else:
                    layers = copy.deepcopy(self.soil)
                    self.soil = {}
                    self.add_layer(soillayer)

                    for key in sorted(layers):
                        layers[key]["Layer"] += 1
                        self.add_layer(
                            SoilLayer(
                                layers[key]["Layer"],
                                layers[key]["Volume"],
                                layers[key]["Material"],
                                layers[key]["Density"],
                                layers[key]["Fines"],
                            )
                        )

        # If no soil yet available, add layer
        else:
            self.add_layer(soillayer)

    def get_properties(self, amount):
        """Get the soil properties for a certain amount"""
        volumes = []
        layers = []
        volume = 0

        for layer in sorted(self.soil):
            if (amount - volume) <= self.soil[layer]["Volume"]:
                volumes.append(amount - volume)
                layers.append(layer)
                break
            else:
                volumes.append(self.soil[layer]["Volume"])
                layers.append(layer)
                volume += self.soil[layer]["Volume"]

        properties = self.weighted_average(layers, volumes)

        return properties.density, properties.fines


class HasAbstractWeather(ABC):
    """HasAbstractWeather class

    Abstract class, which provides a superclass for solutions 
    adding weather conditions to a project site
    """

    def __init__(self, *args, **kwargs):
        super().__init__(*args, **kwargs)
        """Initialization"""


class HasWeather(HasAbstractWeather):
    """HasWeather class

    Used to add weather conditions to a project site
    name: name of .csv file in folder

    year: name of the year column
    month: name of the month column
    day: name of the day column

    timestep: size of timestep to interpolate between datapoints (minutes)
    bed: level of the seabed / riverbed with respect to CD (meters)
    """

    def __init__(
        self,
        dataframe,
        timestep=10,
        bed=None,
        waveheight_column="Hm0 [m]",
        waveperiod_column="Tp [s]",
        waterlevel_column="Tide [m]",
        *args,
        **kwargs,
    ):
        super().__init__(*args, **kwargs)
        """Initialization"""
        self.timestep = datetime.timedelta(minutes=timestep)

        data = {}
        for key in dataframe:
            series = (
                pd.Series(dataframe[key], index=dataframe.index)
                .fillna(0)
                .resample(self.timestep)
                .interpolate("linear")
            )

            data[key] = series.values

        data["Index"] = series.index
        self.metocean_data = pd.DataFrame.from_dict(data)
        self.metocean_data.index = self.metocean_data["Index"]
        self.metocean_data.drop(["Index"], axis=1, inplace=True)

        # Column names
        self.waveheight = waveheight_column
        self.waveperiod = waveperiod_column
        self.waterlevel = waterlevel_column
        self.waterdepth = "Water depth"

        if bed:
            self.metocean_data[self.waterdepth] = (
                self.metocean_data[waterlevel_column] - bed
            )


class HasAbstractWorkabilityCriteria(ABC):
    """Abstract HasWorkabilityCriteria class

    Used to add workability criteria
    """

    def __init__(self, criteria, *args, **kwargs):
        super().__init__(*args, **kwargs)
        """Initialization"""
        self.criteria = criteria

<<<<<<< HEAD
    def check_weather_restriction(self, location, event):
        """Checks whether the execution of the event has to be delayed.
        If so a timeout event has to be issued, the corresponding logging has to be added 
        which will set the new starting time of the event to the time, when the execution
        actually can be performed."""

    def delay_processing(self, waiting):
        """Waiting must be a delay expressed in seconds"""
        self.log_entry(
            "waiting for weather start",
            self.env.now,
            waiting,
            self.geometry,
            self.ActivityID,
        )
        yield self.env.timeout(np.max(waiting))
        self.log_entry(
            "waiting for weather stop",
            self.env.now,
            waiting,
            self.geometry,
            self.ActivityID,
        )


class HasWorkabilityCriteria(HasAbstractWorkabilityCriteria):
    """HasWorkabilityCriteria class

    Used to add workability criteria
    """

    def __init__(self, criteria, *args, **kwargs):
        super().__init__(*args, **kwargs)
        """Initialization"""
        self.criteria = criteria
        self.work_restrictions = {}

=======
>>>>>>> 84c36424
    def calc_work_restrictions(self, location):
        # Loop through series to find windows
        for criterion in self.criteria:
            condition = location.metocean_data[criterion.condition]
            ix_condition = condition <= criterion.maximum
            ix_starts = ~ix_condition.values[:-1] & ix_condition.values[1:]
            ix_ends = ix_condition.values[:-1] & ~ix_condition.values[1:]
            if ix_condition[0]:
                ix_starts[0] = True
            if ix_starts.sum() > ix_ends.sum():
                ix_ends[-1] = True
            t_starts = condition.index[:-1][ix_starts]
            t_ends = condition.index[:-1][ix_ends]
            dt_windows = t_ends - t_starts
            ix_windows = dt_windows >= criterion.window_length * 3
            ranges = np.concatenate(
                (
                    t_starts[ix_windows].values.reshape((-1, 1)),
                    (t_ends[ix_windows] - criterion.window_length).values.reshape(
                        (-1, 1)
                    ),
                ),
                axis=1,
            )
            self.work_restrictions.setdefault(location.name, {}).setdefault(
                criterion.event_name, {}
            )[criterion.condition] = ranges

    def check_weather_restriction(self, location, event_name):

        if location.name not in self.work_restrictions.keys():
            self.calc_work_restrictions(location)

        if event_name in [criterion.event_name for criterion in self.criteria]:
            waiting = []

            for condition in self.work_restrictions[location.name][event_name]:
                ranges = self.work_restrictions[location.name][event_name][condition]
<<<<<<< HEAD

                t = datetime.datetime.fromtimestamp(self.env.now)
                t = pd.Timestamp(t).to_datetime64()
                i = ranges[:, 0].searchsorted(t)

                if i > 0 and (ranges[i - 1][0] <= t <= ranges[i - 1][1]):
                    waiting.append(pd.Timedelta(0).total_seconds())
                elif i + 1 < len(ranges):
                    waiting.append(pd.Timedelta(ranges[i, 0] - t).total_seconds())
                else:
                    print("\nSimulation cannot continue.")
                    print("Simulation time exceeded the available metocean data.")
        if waiting:
            self.delay_processing(max(waiting))
=======

                t = datetime.datetime.fromtimestamp(self.env.now)
                t = pd.Timestamp(t).to_datetime64()
                i = ranges[:, 0].searchsorted(t)

                if i > 0 and (ranges[i - 1][0] <= t <= ranges[i - 1][1]):
                    waiting.append(pd.Timedelta(0).total_seconds())
                elif i + 1 < len(ranges):
                    waiting.append(pd.Timedelta(ranges[i, 0] - t).total_seconds())
                else:
                    print("\nSimulation cannot continue.")
                    print("Simulation time exceeded the available metocean data.")

                    self.env.exit()

                if 0 < np.max(waiting):
                    self.log_entry(
                        f"waiting for weather {event_name} start",
                        self.env.now,
                        int(np.max(waiting)),
                        self.geometry,
                        self.ActivityID,
                    )
                    yield self.env.timeout(int(np.max(waiting)))
                    self.log_entry(
                        f"waiting for weather {event_name} stop",
                        self.env.now,
                        int(np.max(waiting)),
                        self.geometry,
                        self.ActivityID,
                    )
>>>>>>> 84c36424


class WorkabilityCriterion:
    """WorkabilityCriterion class

    Used to add limits to vessels (and therefore acitivities)
    event_name: name of the event for which this criterion applies
    condition: column name of the metocean data (Hs, Tp, etc.)
    minimum: minimum value
    maximum: maximum value
    window_length: minimal length of the window (minutes)"""

    def __init__(
        self,
        event_name,
        condition,
        minimum=math.inf * -1,
        maximum=math.inf,
        window_length=datetime.timedelta(minutes=60),
        *args,
        **kwargs,
    ):
        super().__init__(*args, **kwargs)
        """Initialization"""
        self.event_name = event_name
        self.condition = condition
        self.minimum = minimum
        self.maximum = maximum
        self.window_length = window_length


class HasDepthRestriction:
    """HasDepthRestriction class

    Used to add depth limits to vessels
    draught: should be a lambda function with input variable container.volume
    waves: list with wave_heights
    ukc: list with ukc, corresponding to wave_heights

    filling: filling degree [%]
    min_filling: minimal filling degree [%]
    max_filling: max filling degree [%]
    """

    def __init__(
        self,
        compute_draught,
        ukc,
        waves=None,
        filling=None,
        min_filling=None,
        max_filling=None,
        *args,
        **kwargs,
    ):
        super().__init__(*args, **kwargs)
        """Initialization"""

        # Information required to determine whether vessel can access an area
        self.compute_draught = compute_draught
        self.ukc = ukc
        self.waves = waves

        # Information require to self-select filling degree
        if min_filling is not None and max_filling is not None:
            assert min_filling <= max_filling

        self.filling = int(filling) if filling is not None else None
        self.min_filling = int(min_filling) if min_filling is not None else int(0)
        self.max_filling = int(max_filling) if max_filling is not None else int(100)

        self.depth_data = {}

    def calc_depth_restrictions(self, location, processor):
        # Minimal waterdepth should be draught + ukc
        # Waterdepth is tide - depth site
        # For empty to full [20%, 25%, 30%, ... 90%, 95%, 100%]

        self.depth_data[location.name] = {}

        if not self.filling:
            filling_degrees = np.linspace(
                self.min_filling,
                self.max_filling,
                (self.max_filling - self.min_filling) + 1,
                dtype=int,
            )
        else:
            filling_degrees = [self.filling]

        for i in filling_degrees:
            filling_degree = i / 100

            # Determine characteristics based on filling
            draught = self.compute_draught(filling_degree)
            duration = datetime.timedelta(
                seconds=processor.unloading(
                    self,
                    location,
                    self.container.level + filling_degree * self.container.capacity,
                )
            )

            # Make dataframe based on characteristics
            df = location.metocean_data.copy()
            df["Required depth"] = df[location.waveheight].apply(
                lambda s: self.calc_required_depth(draught, s)
            )
            series = pd.Series(df["Required depth"] <= df[location.waterdepth])

            # Loop through series to find windows
            index = series.index
            values = series.values
            in_range = False
            ranges = []

            for i, value in enumerate(values):
                if value == True:
                    if i == 0:
                        begin = index[i]
                    elif not in_range:
                        begin = index[i]

                    in_range = True
                elif in_range:
                    in_range = False
                    end = index[i]

                    if (end - begin) >= duration:
                        ranges.append(
                            (begin.to_datetime64(), (end - duration).to_datetime64())
                        )

            self.depth_data[location.name][filling_degree] = {
                "Volume": filling_degree * self.container.capacity,
                "Draught": draught,
                "Ranges": np.array(ranges),
            }

    def viable_time_windows(self, fill_degree, duration, location):
        duration = datetime.timedelta(seconds=duration)
        draught = self.compute_draught(fill_degree)

        # Make dataframe based on characteristics
        df = location.metocean_data.copy()
        df["Required depth"] = df[location.waveheight].apply(
            lambda s: self.calc_required_depth(draught, s)
        )
        series = pd.Series(df["Required depth"] <= df[location.waterdepth])
        # Loop through series to find windows
        index = series.index
        values = series.values
        in_range = False
        ranges = []
        for i, value in enumerate(values):
            if value == True:
                if i == 0:
                    begin = index[i]
                elif not in_range:
                    begin = index[i]

                in_range = True
            elif in_range:
                in_range = False
                end = index[i]

                if (end - begin) >= duration:
                    ranges.append(
                        (begin.to_datetime64(), (end - duration).to_datetime64())
                    )

        self.depth_data[location.name][fill_degree] = {
            "Volume": fill_degree * self.container.capacity,
            "Draught": draught,
            "Ranges": np.array(ranges),
        }

    def check_depth_restriction(self, location, fill_degree, duration):
        if location.name not in self.depth_data.keys():
            fill_degree = int(fill_degree * 100) / 100
            self.depth_data[location.name] = {}
            self.viable_time_windows(fill_degree, duration, location)

            ranges = self.depth_data[location.name][int(fill_degree * 100) / 100][
                "Ranges"
            ]

        elif fill_degree not in self.depth_data[location.name].keys():
            fill_degree = int(fill_degree * 100) / 100
            self.viable_time_windows(fill_degree, duration, location)

            ranges = self.depth_data[location.name][int(fill_degree * 100) / 100][
                "Ranges"
            ]

        else:
            ranges = self.depth_data[location.name][int(fill_degree * 100) / 100][
                "Ranges"
            ]

        if len(ranges) == 0:
            self.log_entry(
                "No actual allowable draught available - starting anyway",
                self.env.now,
                -1,
                self.geometry,
                self.ActivityID,
            )
            waiting = 0

        else:
            t = datetime.datetime.fromtimestamp(self.env.now)
            t = pd.Timestamp(t).to_datetime64()
            i = ranges[:, 0].searchsorted(t)

            if i > 0 and (ranges[i - 1][0] <= t <= ranges[i - 1][1]):
                waiting = pd.Timedelta(0).total_seconds()
            elif i + 1 < len(ranges):
                waiting = pd.Timedelta(ranges[i, 0] - t).total_seconds()
            else:
                print("Exceeding time")
                waiting = 0

        if waiting != 0:
            self.log_entry(
                "waiting for tide start",
                self.env.now,
                waiting,
                self.geometry,
                self.ActivityID,
            )
            yield self.env.timeout(waiting)
            self.log_entry(
                "waiting for tide stop",
                self.env.now,
                waiting,
                self.geometry,
                self.ActivityID,
            )

    def calc_required_depth(self, draught, wave_height):
        required_depth = np.nan

        if self.waves:
            for i, wave in enumerate(self.waves):
                if wave_height <= wave:
                    required_depth = self.ukc[i] + draught

            return required_depth

        else:
            return self.ukc + draught

    def check_optimal_filling(self, loader, unloader, origin, destination):
        # Calculate depth restrictions
        if not self.depth_data:
            if isinstance(origin, HasAbstractWeather):
                self.calc_depth_restrictions(origin, loader)
            if isinstance(destination, HasAbstractWeather):
                self.calc_depth_restrictions(destination, unloader)

        elif (
            origin.name not in self.depth_data.keys()
            or destination.name not in self.depth_data.keys()
        ):
            if isinstance(origin, HasAbstractWeather):
                self.calc_depth_restrictions(origin, loader)
            if isinstance(destination, HasAbstractWeather):
                self.calc_depth_restrictions(destination, unloader)

        # If a filling degee has been specified
        if self.filling is not None:
            return self.filling * self.container.capacity / 100

        elif destination.name not in self.depth_data.keys():
            return self.container.capacity

        # If not, try to optimize the load with regard to the tidal window
        else:
            loads = []
            waits = []
            amounts = []

            fill_degrees = self.depth_data[destination.name].keys()

            for filling in fill_degrees:
                ranges = self.depth_data[destination.name][filling]["Ranges"]

                if len(ranges) != 0:
                    # Determine length of cycle
                    loading = loader.loading(
                        origin,
                        destination,
                        filling * self.container.capacity - self.container.level,
                    )

                    orig = shapely.geometry.asShape(origin.geometry)
                    dest = shapely.geometry.asShape(destination.geometry)
                    _, _, distance = self.wgs84.inv(orig.x, orig.y, dest.x, dest.y)
                    sailing_full = distance / self.compute_v(0)
                    sailing_full = distance / self.compute_v(filling)

                    duration = sailing_full + loading + sailing_full

                    # Determine waiting time
                    t = datetime.datetime.fromtimestamp(self.env.now + duration)
                    t = pd.Timestamp(t).to_datetime64()
                    i = ranges[:, 0].searchsorted(t)

                    if i > 0 and (ranges[i - 1][0] <= t <= ranges[i - 1][1]):
                        waiting = pd.Timedelta(0).total_seconds()
                    elif i != len(ranges):
                        waiting = pd.Timedelta(ranges[i, 0] - t).total_seconds()
                    else:
                        print("\nSimulation cannot continue.")
                        print("Simulation time exceeded the available metocean data.")

                        self.env.exit()

                    # In case waiting is always required
                    loads.append(filling * self.container.capacity)
                    waits.append(waiting)

                    if waiting < destination.timestep.total_seconds():
                        amounts.append(filling * self.container.capacity)

            # Check if there is a better filling degree
            if amounts:
                return max(amounts)
            elif loads:
                cargo = 0

                for i, _ in enumerate(loads):
                    if waits[i] == min(waits):
                        cargo = loads[i]

                return cargo

    @property
    def current_draught(self):
        return self.compute_draught(self.container.level / self.container.capacity)


class Movable(SimpyObject, Locatable):
    """Movable class

    Used for object that can move with a fixed speed
    geometry: point used to track its current location
    v: speed"""

    def __init__(self, v=1, *args, **kwargs):
        super().__init__(*args, **kwargs)
        """Initialization"""
        self.v = v

    def move(self, destination, engine_order=1.0):
        """determine distance between origin and destination. 
        Yield the time it takes to travel based on flow properties and load factor of the flow."""

        # Log the start event
        self.log_sailing(event="start")

        # Determine the sailing_duration
        sailing_duration = self.sailing_duration(
            self.geometry, destination, engine_order
        )

        # Check out the time based on duration of sailing event
        yield self.env.timeout(sailing_duration)

        # Set mover geometry to destination geometry
        self.geometry = shapely.geometry.asShape(destination.geometry)

        # Debug logs
        logger.debug("  duration: " + "%4.2f" % (sailing_duration / 3600) + " hrs")

        # Log the stop event
        self.log_sailing(event="stop")

    @property
    def current_speed(self):
        return self.v

    def log_sailing(self, event):
        """ Log the start or stop of the sailing event """

        if isinstance(self, HasContainer):
            status = "filled" if self.container.level > 0 else "empty"
            self.log_entry(
                "sailing {} {}".format(status, event),
                self.env.now,
                self.container.level,
                self.geometry,
                self.ActivityID,
            )
        else:
            self.log_entry(
                "sailing {}".format(event),
                self.env.now,
                -1,
                self.geometry,
                self.ActivityID,
            )

    def sailing_duration(self, origin, destination, engine_order, verbose=True):
        """ Determine the sailing duration """
        orig = shapely.geometry.asShape(self.geometry)
        dest = shapely.geometry.asShape(destination.geometry)
        _, _, distance = self.wgs84.inv(orig.x, orig.y, dest.x, dest.y)

        # Log the energy use
        self.energy_use(distance, self.current_speed * engine_order)

        return distance / (self.current_speed * engine_order)

    def energy_use(self, distance, speed):
        """ Determine the energy use """
        if isinstance(self, EnergyUse):
            # message depends on filling degree: if container is empty --> sailing empt
            if not isinstance(self, HasContainer) or self.container.level == 0:
                message = "Energy use sailing empty"
                filling = 0.0
            else:
                message = "Energy use sailing filled"
                filling = self.container.level / self.container.capacity

            energy = self.energy_use_sailing(distance, speed, filling)
            self.log_entry(
                message, self.env.now, energy, self.geometry, self.ActivityID
            )


class ContainerDependentMovable(Movable, HasContainer):
    """ContainerDependentMovable class

    Used for objects that move with a speed dependent on the container level
    compute_v: a function, given the fraction the container is filled (in [0,1]), returns the current speed"""

    def __init__(self, compute_v, *args, **kwargs):
        super().__init__(*args, **kwargs)
        """Initialization"""
        self.compute_v = compute_v

    @property
    def current_speed(self):
        return self.compute_v(self.container.level / self.container.capacity)

    def determine_amount(self, origins, destinations, loader, unloader, filling=1):
        """ Determine the maximum amount that can be carried """

        # Determine the basic amount that should be transported
        all_amounts = {}
        all_amounts.update(
            {
                "origin." + origin.id: origin.container.expected_level
                for origin in origins
            }
        )
        all_amounts.update(
            {
                "destination."
                + destination.id: destination.container.capacity
                - destination.container.expected_level
                for destination in destinations
            }
        )

        origin_requested = 0
        destination_requested = 0

        for key in all_amounts.keys():
            if "origin." in key:
                origin_requested += all_amounts[key]
            else:
                destination_requested += all_amounts[key]

        amount = min(
            self.container.capacity * filling - self.container.level,
            origin_requested,
            destination_requested,
        )

        # If the mover has a function to optimize its load, check if the amount should be changed
        if not hasattr(self, "check_optimal_filling"):
            return amount, all_amounts

        else:
            amounts = [amount]
            amounts.extend(
                [
                    self.check_optimal_filling(loader, unloader, origin, destination)
                    for origin, destination in itertools.product(origins, destinations)
                ]
            )

            return min(amounts), all_amounts

    def determine_schedule(self, amount, all_amounts, origins, destinations):
        """ 
        Define a strategy for passing through the origins and destinations
        Implemented is FIFO: First origins will start and first destinations will start.
        """
        self.vrachtbrief = {"Type": [], "ID": [], "Priority": [], "Amount": []}

        def update_vrachtbrief(typestring, id, priority, amount):
            """ Update the vrachtbrief """

            self.vrachtbrief["Type"].append(typestring)
            self.vrachtbrief["ID"].append(id)
            self.vrachtbrief["Priority"].append(priority)
            self.vrachtbrief["Amount"].append(amount)

        to_retrieve = 0
        to_place = 0

        # reserve the amount in origin an destination
        for origin in origins:
            if all_amounts["origin." + origin.id] == 0:
                continue
            elif all_amounts["origin." + origin.id] <= amount - to_retrieve:
                to_retrieve += all_amounts["origin." + origin.id]
                origin.container.reserve_get(all_amounts["origin." + origin.id])
                update_vrachtbrief(
                    "Origin", origin, 1, all_amounts["origin." + origin.id]
                )

            else:
                origin.container.reserve_get(amount - to_retrieve)
                update_vrachtbrief("Origin", origin, 1, amount - to_retrieve)
                break

        for destination in destinations:
            if all_amounts["destination." + destination.id] == 0:
                continue
            elif all_amounts["destination." + destination.id] <= amount - to_place:
                to_place += all_amounts["destination." + destination.id]
                destination.container.reserve_put(
                    all_amounts["destination." + destination.id]
                )
                update_vrachtbrief(
                    "Destination",
                    destination,
                    1,
                    all_amounts["destination." + destination.id],
                )

            else:
                destination.container.reserve_put(amount - to_place)
                update_vrachtbrief("Destination", destination, 1, amount - to_place)
                break

        return pd.DataFrame.from_dict(self.vrachtbrief).sort_values("Priority")


class Routeable(Movable):
    """
    Moving folling a certain path
    """

    def __init__(self, *args, **kwargs):
        super().__init__(*args, **kwargs)
        """Initialization"""

    def determine_route(self, origin, destination):
        """ Determine the fastest sailing route based on distance """

        # If travelling on route is required, assert environment has a graph
        assert hasattr(self.env, "FG")

        # Origin is geom - convert to node on graph
        geom = nx.get_node_attributes(self.env.FG, "geometry")

        for node in geom.keys():
            if np.isclose(origin.x, geom[node].x, rtol=1e-8) and np.isclose(
                origin.y, geom[node].y, rtol=1e-8
            ):
                origin = node
                break

        if origin != node:
            raise AssertionError("The origin cannot be found in the graph")

        # Determine fastest route
        if hasattr(destination, "name"):
            if destination.name in list(self.env.FG.nodes):
                return nx.dijkstra_path(self.env.FG, origin, destination.name)

        for node in geom.keys():
            if (
                destination.geometry.x == geom[node].x
                and destination.geometry.y == geom[node].y
            ):
                destination = node
                return nx.dijkstra_path(self.env.FG, origin, destination)

        # If no route is returned
        raise AssertionError("The destination cannot be found in the graph")

    def determine_speed(self, node_from, node_to):
        """ Determine the sailing speed based on edge properties """
        edge_attrs = self.env.FG.get_edge_data(node_from, node_to)

        if not edge_attrs:
            return self.current_speed

        elif "maxSpeed" in edge_attrs.keys():
            return min(self.current_speed, edge_attrs["maxSpeed"])

        else:
            return self.current_speed

    def sailing_duration(self, origin, destination, engine_order, verbose=True):
        """ Determine the sailing duration based on the properties of the sailing route """

        # A dict with all nodes and the geometry property
        geom = nx.get_node_attributes(self.env.FG, "geometry")

        # Determine the shortest route from origin to destination
        route = self.determine_route(origin, destination)

        # Determine the duration and energy use of following the route
        duration = 0
        energy = 0

        for i, _ in enumerate(route):
            if i + 1 != len(route):
                orig = shapely.geometry.asShape(geom[route[i]])
                dest = shapely.geometry.asShape(geom[route[i + 1]])

                distance = self.wgs84.inv(orig.x, orig.y, dest.x, dest.y)[2]
                speed = self.determine_speed(route[i], route[i + 1])

                duration += distance / speed
                energy += self.energy_use(distance, speed)

                self.log_entry(
                    "Sailing", self.env.now + duration, 0, dest, self.ActivityID
                )

        # Log energy use
        self.log_energy_use(energy)

        return duration

    def energy_use(self, distance, speed):
        if isinstance(self, EnergyUse):
            return self.energy_use_sailing(distance, speed)
        else:
            return 0

    def log_energy_use(self, energy):
        if 0 < energy:
            self.log_entry(
                "Energy use sailing",
                self.env.now,
                energy,
                self.geometry,
                self.ActivityID,
            )


class ContainerDependentRouteable(ContainerDependentMovable, Routeable):
    """ContainerDependentRouteable class

    Used for objects that move with a speed dependent on the container level
    compute_v: a function, given the fraction the container is filled (in [0,1]), returns the current speed"""

    def __init__(self, *args, **kwargs):
        super().__init__(*args, **kwargs)
        """Initialization"""

    @property
    def current_speed(self):
        return self.compute_v(self.container.level / self.container.capacity)

    def energy_use(self, distance, speed):
        if isinstance(self, EnergyUse):
            filling = self.container.level / self.container.capacity
            return self.energy_use_sailing(distance, speed, filling)
        else:
            return 0

    def log_energy_use(self, energy):
        if 0 < energy:
            status = "filled" if self.container.level > 0 else "empty"

            self.log_entry(
                "Energy use sailing {}".format(status),
                self.env.now,
                energy,
                self.geometry,
                self.ActivityID,
            )


class HasResource(SimpyObject):
    """HasProcessingLimit class

    Adds a limited Simpy resource which should be requested before the object is used for processing."""

    def __init__(self, nr_resources=1, *args, **kwargs):
        super().__init__(*args, **kwargs)
        """Initialization"""
        self.resource = simpy.Resource(self.env, capacity=nr_resources)


class Log(SimpyObject):
    """Log class

    log: log message [format: 'start activity' or 'stop activity']
    t: timestamp
    value: a value can be logged as well
    geometry: value from locatable (lat, lon)"""

    def __init__(self, *args, **kwargs):
        super().__init__(*args, **kwargs)
        """Initialization"""
        self.log = {
            "Message": [],
            "Timestamp": [],
            "Value": [],
            "Geometry": [],
            "ActivityID": [],
        }

    def log_entry(self, log, t, value, geometry_log, ActivityID):
        """Log"""
        self.log["Message"].append(log)
        self.log["Timestamp"].append(datetime.datetime.fromtimestamp(t))
        self.log["Value"].append(value)
        self.log["Geometry"].append(geometry_log)
        self.log["ActivityID"].append(ActivityID)

    def get_log_as_json(self):
        json = []
        for msg, t, value, geometry_log in zip(
            self.log["Message"],
            self.log["Timestamp"],
            self.log["Value"],
            self.log["Geometry"],
        ):
            json.append(
                dict(
                    type="Feature",
                    geometry=shapely.geometry.mapping(geometry_log)
                    if geometry_log is not None
                    else "None",
                    properties=dict(
                        message=msg, time=time.mktime(t.timetuple()), value=value
                    ),
                )
            )
        return json


class LoadingFunction:
    """
    Create a loading function and add it a processor.
    This is a generic and easy to read function, you can create your own LoadingFunction class and add this as a mixin.

    loading_rate: the rate at which units are loaded per second
    load_manoeuvring: the time it takes to manoeuvring in minutes
    """

    def __init__(self, loading_rate, load_manoeuvring=0, *args, **kwargs):
        super().__init__(*args, **kwargs)
        """Initialization"""
        self.loading_rate = loading_rate
        self.load_manoeuvring = load_manoeuvring

    def loading(self, origin, destination, amount):
        """
        Determine the duration based on an amount that is given as input with processing.
        The origin an destination are also part of the input, because other functions might be dependent on the location.
        """

        if not hasattr(self.loading_rate, "__call__"):
            return amount / self.loading_rate + self.load_manoeuvring * 60
        else:
            return (
                self.loading_rate(
                    destination.container.level, destination.container.level + amount
                )
                + self.load_manoeuvring * 60
            )


class UnloadingFunction:
    """
    Create an unloading function and add it a processor.
    This is a generic and easy to read function, you can create your own LoadingFunction class and add this as a mixin.

    unloading_rate: the rate at which units are loaded per second
    unload_manoeuvring: the time it takes to manoeuvring in minutes
    """

    def __init__(self, unloading_rate, unload_manoeuvring=0, *args, **kwargs):
        super().__init__(*args, **kwargs)
        """Initialization"""
        self.unloading_rate = unloading_rate
        self.unload_manoeuvring = unload_manoeuvring

    def unloading(self, origin, destination, amount):
        """
        Determine the duration based on an amount that is given as input with processing.
        The origin an destination are also part of the input, because other functions might be dependent on the location.
        """

        if not hasattr(self.unloading_rate, "__call__"):
            return amount / self.unloading_rate + self.unload_manoeuvring * 60
        else:
            return (
                self.unloading_rate(
                    origin.container.level + amount, origin.container.level
                )
                + self.unload_manoeuvring * 60
            )


class LoadingSubcycle:
    """
    loading_subcycle: pandas dataframe with at least the columns EventName (str) and Duration (int or float in minutes)
    """

    def __init__(self, loading_subcycle, loading_subcycle_frequency, *args, **kwargs):
        super().__init__(*args, **kwargs)
        """Initialization"""

        self.loading_subcycle = loading_subcycle
        self.loading_subcycle_frequency = loading_subcycle_frequency

        if type(self.loading_subcycle) != pd.core.frame.DataFrame:
            raise AssertionError("The subcycle table has to be a Pandas DataFrame")
        else:
            if "EventName" not in list(
                self.loading_subcycle.columns
            ) or "Duration" not in list(self.loading_subcycle.columns):
                raise AssertionError(
                    "The subcycle table should specify events and durations with the columnnames EventName and Duration respectively."
                )


class UnloadingSubcycle:
    """
    unloading_subcycle: pandas dataframe with at least the columns EventName (str) and Duration (int or float in minutes)
    """

    def __init__(
        self, unloading_subcycle, unloading_subcycle_frequency, *args, **kwargs
    ):
        super().__init__(*args, **kwargs)
        """Initialization"""

        self.unloading_subcycle = unloading_subcycle
        self.unloading_subcycle_frequency = unloading_subcycle_frequency

        if type(self.unloading_subcycle) != pd.core.frame.DataFrame:
            raise AssertionError("The subcycle table has to be a Pandas DataFrame")
        else:
            if "EventName" not in list(
                self.unloading_subcycle.columns
            ) or "Duration" not in list(self.unloading_subcycle.columns):
                raise AssertionError(
                    "The subcycle table should specify events and durations with the columnnames EventName and Duration respectively."
                )


class Processor(SimpyObject):
    """Processor class

    Adds the loading and unloading components and checks for possible downtime. 

    If the processor class is used to allow "loading" or "unloading" the mixins "LoadingFunction" and "UnloadingFunction" should be added as well. 
    If no functions are used a subcycle should be used, which is possible with the mixins "LoadingSubcycle" and "UnloadingSubcycle".
    """

    def __init__(self, *args, **kwargs):
        super().__init__(*args, **kwargs)
        """Initialization"""

        message = "{} has no (un)loading(_subcycle) attribute".format(self)
        assert (
            hasattr(self, "loading")
            or hasattr(self, "unloading")
            or hasattr(self, "loading_subcycle")
            or hasattr(self, "unloading_subcycle")
        ), message

        # Inherit the (un)loading functions
        if not hasattr(self, "loading"):
            self.loading = None
        if not hasattr(self, "unloading"):
            self.unloading = None

        # Inherit the subcycles
        if not hasattr(self, "loading_subcycle"):
            self.loading_subcycle = None
            self.loading_subcycle_frequency = None
        if not hasattr(self, "unloading_subcycle"):
            self.unloading_subcycle = None
            self.unloading_subcycle_frequency = None

    # noinspection PyUnresolvedReferences
    def process(self, mover, desired_level, site):
        """Moves content from ship to the site or from the site to the ship to ensure that the ship's container reaches
        the desired level. Yields the time it takes to process."""

        # Before starting to process, check the following requirements
        # Make sure that both objects have storage
        assert isinstance(mover, HasContainer) and isinstance(site, HasContainer)
        # Make sure that both objects allow processing
        assert isinstance(mover, HasResource) and isinstance(site, HasResource)
        # Make sure that the processor (self), container and site can log the events
        assert (
            isinstance(self, Log) and isinstance(mover, Log) and isinstance(site, Log)
        )
        # Make sure that the processor, origin and destination are all at the same location
        assert self.is_at(site)
        assert mover.is_at(site)

        # Define whether it is loading or unloading by the processor
        current_level = mover.container.level

        # Loading the mover
        if current_level < desired_level:
            amount = desired_level - current_level
            origin = site
            destination = mover
            rate = self.loading
            subcycle = self.loading_subcycle
            subcycle_frequency = self.loading_subcycle_frequency
            message = "loading"

        # Unloading the mover
        else:
            amount = current_level - desired_level
            origin = mover
            destination = site
            rate = self.unloading
            subcycle = self.unloading_subcycle
            subcycle_frequency = self.unloading_subcycle_frequency
            message = "unloading"

        # Log the process for all parts
        for location in [origin, destination]:
            location.log_entry(
                log=f"{message} process start",
                t=location.env.now,
                value=amount,
                geometry_log=location.geometry,
                ActivityID=self.ActivityID,
            )

        # Single processing event
        if rate:

            # Check whether the amount can me moved from the origin to the destination
            yield from self.check_possible_shift(origin, destination, amount, "get")

            # Define the duration of the event
            duration = rate(origin, destination, amount)

            # Check possible downtime
            yield from self.check_possible_downtime(
                mover, site, duration, desired_level, amount, message
            )

            # Checkout single event
            self.log_entry(
                f"{message} start", self.env.now, 0, self.geometry, self.ActivityID
            )

            yield self.env.timeout(duration)

            # Put the amount in the destination
            yield from self.check_possible_shift(origin, destination, amount, "put")

            # Add spill the location where processing is taking place
            self.addSpill(origin, destination, amount, duration)

            # Shift soil from container volumes
            self.shiftSoil(origin, destination, amount)

            # Compute the energy use
            self.computeEnergy(duration, origin, destination)

            self.log_entry(
                f"{message} stop", self.env.now, amount, self.geometry, self.ActivityID
            )

        # Subcycle with processing events
        elif type(subcycle) == pd.core.frame.DataFrame:
            previous_cycle = None
            # calculate the number of subcycle repetitions :: sr
            sr = subcycle_repetitions(subcycle_frequency, amount)
            for cycle, i in itertools.product(range(int(sr)), subcycle.index):

                # Check if a new subcycle has started
                if cycle != previous_cycle:
                    previous_cycle = cycle
                    get = True
                    put = True
                else:
                    get = False
                    put = False

                # Check whether the amount can me moved from the origin to the destination
                if get:
                    if sr == 1:
                        yield from self.check_possible_shift(
                            origin, destination, amount, "get"
                        )
                    else:
                        yield from self.check_possible_shift(
                            origin, destination, 1, "get"
                        )
<<<<<<< HEAD

                # Define the properties
                duration = subcycle.iloc[i]["Duration"] * 60
                activity = subcycle.iloc[i]["EventName"]

                # Check possible downtime
                yield from self.check_possible_downtime(
                    mover, site, duration, desired_level, 1, activity
                )

                # Checkout subcyle event
                self.log_entry(
                    f"{activity} start", self.env.now, 0, self.geometry, self.ActivityID
                )

                yield self.env.timeout(duration)

                # Put the amount in the destination
                if put:
                    if sr == 1:
                        yield from self.check_possible_shift(
                            origin, destination, amount, "put"
                        )
                    else:
                        yield from self.check_possible_shift(
                            origin, destination, 1, "put"
                        )

                # Add spill the location where processing is taking place
                self.addSpill(origin, destination, amount, duration)

                # Shift soil from container volumes
                self.shiftSoil(origin, destination, amount)

=======

                # Define the properties
                duration = subcycle.iloc[i]["Duration"] * 60
                activity = subcycle.iloc[i]["EventName"]

                # Check possible downtime
                yield from self.check_possible_downtime(
                    mover, site, duration, desired_level, 1, activity
                )

                # Checkout subcyle event
                self.log_entry(
                    f"{activity} start", self.env.now, 0, self.geometry, self.ActivityID
                )

                yield self.env.timeout(duration)

                # Put the amount in the destination
                if put:
                    if sr == 1:
                        yield from self.check_possible_shift(
                            origin, destination, amount, "put"
                        )
                    else:
                        yield from self.check_possible_shift(
                            origin, destination, 1, "put"
                        )

                # Add spill the location where processing is taking place
                self.addSpill(origin, destination, amount, duration)

                # Shift soil from container volumes
                self.shiftSoil(origin, destination, amount)

>>>>>>> 84c36424
                # Compute the energy use
                self.computeEnergy(duration, origin, destination)

                self.log_entry(
                    f"{activity} stop", self.env.now, 0, self.geometry, self.ActivityID
                )

        # Log the process for all parts
        for location in [origin, destination]:
            location.log_entry(
                log=f"{message} process stop",
                t=location.env.now,
                value=amount,
                geometry_log=location.geometry,
                ActivityID=self.ActivityID,
            )

        logger.debug("  process:        " + "%4.2f" % (duration / 3600) + " hrs")

    def check_possible_shift(self, origin, destination, amount, activity):
        """ Check if all the material is available

        If the amount is not available in the origin or in the destination
        yield a put or get. Time will move forward until the amount can be 
        retrieved from the origin or placed into the destination.
        """

        if activity == "get":

            # Shift amounts in containers
            start_time = self.env.now
            yield origin.container.get(amount)
            end_time = self.env.now

            # If the amount is not available in the origin, log waiting
            if start_time != end_time:
                self.log_entry(
                    log="waiting origin content start",
                    t=start_time,
                    value=amount,
                    geometry_log=self.geometry,
                    ActivityID=self.ActivityID,
                )
                self.log_entry(
                    log="waiting origin content stop",
                    t=end_time,
                    value=amount,
                    geometry_log=self.geometry,
                    ActivityID=self.ActivityID,
                )

        elif activity == "put":

            # Shift amounts in containers
            start_time = self.env.now
            yield destination.container.put(amount)
            end_time = self.env.now

            # If the amount is cannot be put in the destination, log waiting
            if start_time != end_time:
                self.log_entry(
                    log="waiting destination content start",
                    t=start_time,
                    value=amount,
                    geometry_log=self.geometry,
                    ActivityID=self.ActivityID,
                )
                self.log_entry(
                    log="waiting destination content stop",
                    t=end_time,
                    value=amount,
                    geometry_log=self.geometry,
                    ActivityID=self.ActivityID,
                )

    def check_possible_downtime(
        self, mover, site, duration, desired_level, amount, event_name
    ):
        # Activity can only start if environmental conditions allow it
        time = 0

        # Waiting event should be combined to check if all conditions allow starting
        while time != self.env.now:
            time = self.env.now

            # Check weather
            yield from self.checkWeather(
                processor=self, site=site, event_name=event_name
            )

            # Check tide
            yield from self.checkTide(
                mover=mover,
                site=site,
                desired_level=desired_level,
                amount=amount,
                duration=duration,
            )

            # Check spill
            yield from self.checkSpill(mover, site, amount)

    def computeEnergy(self, duration, origin, destination):
        """
        duration: duration of the activity in seconds
        origin: origin of the moved volume (the computed amount)
        destination: destination of the moved volume (the computed amount)

        There are three options:
          1. Processor is also origin, destination could consume energy
          2. Processor is also destination, origin could consume energy
          3. Processor is neither destination, nor origin, but both could consume energy
        """

        # If self == origin --> unloading
        if self == origin:
            if isinstance(self, EnergyUse):
                energy = self.energy_use_unloading(duration)
                message = "Energy use unloading"
                self.log_entry(
                    message, self.env.now, energy, self.geometry, self.ActivityID
                )
            if isinstance(destination, EnergyUse):
                energy = destination.energy_use_loading(duration)
                message = "Energy use loading"
                destination.log_entry(
                    message, self.env.now, energy, destination.geometry, self.ActivityID
                )

        # If self == destination --> loading
        elif self == destination:
            if isinstance(self, EnergyUse):
                energy = self.energy_use_loading(duration)
                message = "Energy use loading"
                self.log_entry(
                    message, self.env.now, energy, self.geometry, self.ActivityID
                )
            if isinstance(origin, EnergyUse):
                energy = origin.energy_use_unloading(duration)
                message = "Energy use unloading"
                origin.log_entry(
                    message, self.env.now, energy, origin.geometry, self.ActivityID
                )

        # If self != origin and self != destination --> processing
        else:
            if isinstance(self, EnergyUse):
                energy = self.energy_use_loading(duration)
                message = "Energy use loading"
                self.log_entry(
                    message, self.env.now, energy, self.geometry, self.ActivityID
                )
            if isinstance(origin, EnergyUse):
                energy = origin.energy_use_unloading(duration)
                message = "Energy use unloading"
                origin.log_entry(
                    message, self.env.now, energy, origin.geometry, self.ActivityID
                )
            if isinstance(destination, EnergyUse):
                energy = destination.energy_use_loading(duration)
                message = "Energy use loading"
                destination.log_entry(
                    message, self.env.now, energy, destination.geometry, self.ActivityID
                )

    def checkSpill(self, mover, site, amount):
        """
        duration: duration of the activity in seconds
        origin: origin of the moved volume (the computed amount)
        destination: destination of the moved volume (the computed amount)

        There are three options:
          1. Processor is also origin, destination could have spill requirements
          2. Processor is also destination, origin could have spill requirements
          3. Processor is neither destination, nor origin, but both could have spill requirements

        Result of this function is possible waiting, spill is added later on and does not depend on possible requirements
        """

        # If self == mover --> site is a placement location
        if self == mover:
            if (
                isinstance(site, HasSpillCondition)
                and isinstance(self, HasSoil)
                and isinstance(self, HasPlume)
                and 0 < self.container.level
            ):
                density, fines = self.get_properties(amount)
                spill = self.sigma_d * density * fines * amount

                waiting = site.check_conditions(spill)

                if 0 < waiting:
                    self.log_entry(
                        "waiting for spill start",
                        self.env.now,
                        0,
                        self.geometry,
                        self.ActivityID,
                    )
                    yield self.env.timeout(waiting - self.env.now)
                    self.log_entry(
                        "waiting for spill stop",
                        self.env.now,
                        0,
                        self.geometry,
                        self.ActivityID,
                    )

        # If self != origin and self != destination --> processing
        else:
            if (
                isinstance(site, HasSpillCondition)
                and isinstance(mover, HasSoil)
                and isinstance(self, HasPlume)
            ):
                density, fines = mover.get_properties(amount)
                spill = self.sigma_d * density * fines * amount

                waiting = site.check_conditions(spill)

                if 0 < waiting:
                    self.log_entry(
                        "waiting for spill start",
                        self.env.now,
                        0,
                        self.geometry,
                        self.ActivityID,
                    )
                    yield self.env.timeout(waiting - self.env.now)
                    self.log_entry(
                        "waiting for spill stop",
                        self.env.now,
                        0,
                        self.geometry,
                        self.ActivityID,
                    )

    def checkTide(self, mover, site, desired_level, amount, duration):
<<<<<<< HEAD
        if hasattr(mover, "calc_depth_restrictions") and isinstance(
            site, HasAbstractWeather
        ):
=======
        if hasattr(mover, "calc_depth_restrictions") and isinstance(site, HasWeather):
>>>>>>> 84c36424
            max_level = max(mover.container.level + amount, desired_level)
            fill_degree = max_level / mover.container.capacity
            yield from mover.check_depth_restriction(site, fill_degree, duration)

    def checkWeather(self, processor, site, event_name):
<<<<<<< HEAD
        if isinstance(processor, HasAbstractWorkabilityCriteria) and isinstance(
            site, HasAbstractWeather
=======
        if isinstance(processor, HasWorkabilityCriteria) and isinstance(
            site, HasWeather
>>>>>>> 84c36424
        ):
            yield from processor.check_weather_restriction(site, event_name)

    def addSpill(self, origin, destination, amount, duration):
        """
        duration: duration of the activity in seconds
        origin: origin of the moved volume (the computed amount)
        destination: destination of the moved volume (the computed amount)

        There are three options:
          1. Processor is also origin, destination could have spill requirements
          2. Processor is also destination, origin could have spill requirements
          3. Processor is neither destination, nor origin, but both could have spill requirements

        Result of this function is possible waiting, spill is added later on and does not depend on possible requirements
        """

        if isinstance(origin, HasSoil):
            density, fines = origin.get_properties(amount)

            # If self == origin --> destination is a placement location
            if self == origin:
                if isinstance(self, HasPlume) and isinstance(destination, HasSpill):
                    spill = destination.spillPlacement(self, self)

                    if 0 < spill and isinstance(destination, HasSpillCondition):
                        for condition in destination.SpillConditions["Spill limit"]:
                            condition.put(spill)

            # If self == destination --> origin is a retrieval location
            elif self == destination:
                if isinstance(self, HasPlume) and isinstance(origin, HasSpill):
                    spill = origin.spillDredging(
                        self, self, density, fines, amount, duration
                    )

                    if 0 < spill and isinstance(origin, HasSpillCondition):
                        for condition in origin.SpillConditions["Spill limit"]:
                            condition.put(spill)

            # If self != origin and self != destination --> processing
            else:
                if isinstance(self, HasPlume) and isinstance(destination, HasSpill):
                    spill = destination.spillPlacement(self, self)

                    if 0 < spill and isinstance(destination, HasSpillCondition):
                        for condition in destination.SpillConditions["Spill limit"]:
                            condition.put(spill)

                if isinstance(self, HasPlume) and isinstance(origin, HasSpill):
                    spill = origin.spillDredging(
                        self, self, density, fines, amount, duration
                    )

                    if 0 < spill and isinstance(origin, HasSpillCondition):
                        for condition in origin.SpillConditions["Spill limit"]:
                            condition.put(spill)

    def shiftSoil(self, origin, destination, amount):
        """
        origin: origin of the moved volume (the computed amount)
        destination: destination of the moved volume (the computed amount)
        amount: the volume of soil that is moved

        Can only occur if both the origin and the destination have soil objects (mix-ins)
        """

        if isinstance(origin, HasSoil) and isinstance(destination, HasSoil):
            soil = origin.get_soil(amount)
            destination.put_soil(soil)

        elif isinstance(origin, HasSoil):
            soil = origin.get_soil(amount)

        elif isinstance(destination, HasSoil):
            soil = SoilLayer(0, amount, "Unknown", 0, 0)
            destination.put_soil(soil)


class DictEncoder(json.JSONEncoder):
    """serialize a simpy openclsim object to json"""

    def default(self, o):
        result = {}
        for key, val in o.__dict__.items():
            if isinstance(val, simpy.Environment):
                continue
            if isinstance(val, EventsContainer) or isinstance(val, simpy.Container):
                result["capacity"] = val.capacity
                result["level"] = val.level
            elif isinstance(val, simpy.Resource):
                result["nr_resources"] = val.capacity
            else:
                result[key] = val

        return result


def serialize(obj):
    return json.dumps(obj, cls=DictEncoder)<|MERGE_RESOLUTION|>--- conflicted
+++ resolved
@@ -25,10 +25,7 @@
 import numpy as np
 import pandas as pd
 from operator import itemgetter
-<<<<<<< HEAD
 from abc import ABC
-=======
->>>>>>> 84c36424
 
 from .utils import subcycle_repetitions
 
@@ -785,7 +782,6 @@
         """Initialization"""
         self.criteria = criteria
 
-<<<<<<< HEAD
     def check_weather_restriction(self, location, event):
         """Checks whether the execution of the event has to be delayed.
         If so a timeout event has to be issued, the corresponding logging has to be added 
@@ -823,8 +819,6 @@
         self.criteria = criteria
         self.work_restrictions = {}
 
-=======
->>>>>>> 84c36424
     def calc_work_restrictions(self, location):
         # Loop through series to find windows
         for criterion in self.criteria:
@@ -863,7 +857,6 @@
 
             for condition in self.work_restrictions[location.name][event_name]:
                 ranges = self.work_restrictions[location.name][event_name][condition]
-<<<<<<< HEAD
 
                 t = datetime.datetime.fromtimestamp(self.env.now)
                 t = pd.Timestamp(t).to_datetime64()
@@ -878,39 +871,6 @@
                     print("Simulation time exceeded the available metocean data.")
         if waiting:
             self.delay_processing(max(waiting))
-=======
-
-                t = datetime.datetime.fromtimestamp(self.env.now)
-                t = pd.Timestamp(t).to_datetime64()
-                i = ranges[:, 0].searchsorted(t)
-
-                if i > 0 and (ranges[i - 1][0] <= t <= ranges[i - 1][1]):
-                    waiting.append(pd.Timedelta(0).total_seconds())
-                elif i + 1 < len(ranges):
-                    waiting.append(pd.Timedelta(ranges[i, 0] - t).total_seconds())
-                else:
-                    print("\nSimulation cannot continue.")
-                    print("Simulation time exceeded the available metocean data.")
-
-                    self.env.exit()
-
-                if 0 < np.max(waiting):
-                    self.log_entry(
-                        f"waiting for weather {event_name} start",
-                        self.env.now,
-                        int(np.max(waiting)),
-                        self.geometry,
-                        self.ActivityID,
-                    )
-                    yield self.env.timeout(int(np.max(waiting)))
-                    self.log_entry(
-                        f"waiting for weather {event_name} stop",
-                        self.env.now,
-                        int(np.max(waiting)),
-                        self.geometry,
-                        self.ActivityID,
-                    )
->>>>>>> 84c36424
 
 
 class WorkabilityCriterion:
@@ -1010,7 +970,7 @@
                 seconds=processor.unloading(
                     self,
                     location,
-                    self.container.level + filling_degree * self.container.capacity,
+                    self.container.level - filling_degree * self.container.capacity,
                 )
             )
 
@@ -1927,7 +1887,6 @@
                         yield from self.check_possible_shift(
                             origin, destination, 1, "get"
                         )
-<<<<<<< HEAD
 
                 # Define the properties
                 duration = subcycle.iloc[i]["Duration"] * 60
@@ -1962,42 +1921,6 @@
                 # Shift soil from container volumes
                 self.shiftSoil(origin, destination, amount)
 
-=======
-
-                # Define the properties
-                duration = subcycle.iloc[i]["Duration"] * 60
-                activity = subcycle.iloc[i]["EventName"]
-
-                # Check possible downtime
-                yield from self.check_possible_downtime(
-                    mover, site, duration, desired_level, 1, activity
-                )
-
-                # Checkout subcyle event
-                self.log_entry(
-                    f"{activity} start", self.env.now, 0, self.geometry, self.ActivityID
-                )
-
-                yield self.env.timeout(duration)
-
-                # Put the amount in the destination
-                if put:
-                    if sr == 1:
-                        yield from self.check_possible_shift(
-                            origin, destination, amount, "put"
-                        )
-                    else:
-                        yield from self.check_possible_shift(
-                            origin, destination, 1, "put"
-                        )
-
-                # Add spill the location where processing is taking place
-                self.addSpill(origin, destination, amount, duration)
-
-                # Shift soil from container volumes
-                self.shiftSoil(origin, destination, amount)
-
->>>>>>> 84c36424
                 # Compute the energy use
                 self.computeEnergy(duration, origin, destination)
 
@@ -2237,25 +2160,16 @@
                     )
 
     def checkTide(self, mover, site, desired_level, amount, duration):
-<<<<<<< HEAD
         if hasattr(mover, "calc_depth_restrictions") and isinstance(
             site, HasAbstractWeather
         ):
-=======
-        if hasattr(mover, "calc_depth_restrictions") and isinstance(site, HasWeather):
->>>>>>> 84c36424
             max_level = max(mover.container.level + amount, desired_level)
             fill_degree = max_level / mover.container.capacity
             yield from mover.check_depth_restriction(site, fill_degree, duration)
 
     def checkWeather(self, processor, site, event_name):
-<<<<<<< HEAD
         if isinstance(processor, HasAbstractWorkabilityCriteria) and isinstance(
             site, HasAbstractWeather
-=======
-        if isinstance(processor, HasWorkabilityCriteria) and isinstance(
-            site, HasWeather
->>>>>>> 84c36424
         ):
             yield from processor.check_weather_restriction(site, event_name)
 
