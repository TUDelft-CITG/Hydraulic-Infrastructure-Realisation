--- conflicted
+++ resolved
@@ -6,119 +6,6 @@
 from abc import ABC
 
 
-<<<<<<< HEAD
-class GenericActivity(core.Identifiable, core.Log):
-=======
-class Activity(core.Identifiable, core.Log):
-    """The Activity Class forms a specific class for a single activity within a simulation.
-    It deals with a single origin container, destination container and a single combination of equipment
-    to move substances from the origin to the destination. It will initiate and suspend processes
-    according to a number of specified conditions. To run an activity after it has been initialized call env.run()
-    on the Simpy environment with which it was initialized.
-
-    To check when a transportation of substances can take place, the Activity class uses three different condition
-    arguments: start_condition, stop_condition and condition. These condition arguments should all be given a condition
-    object which has a satisfied method returning a boolean value. True if the condition is satisfied, False otherwise.
-
-    origin: object inheriting from HasContainer, HasResource, Locatable, Identifiable and Log
-    destination: object inheriting from HasContainer, HasResource, Locatable, Identifiable and Log
-    loader: object which will get units from 'origin' Container and put them into 'mover' Container
-            should inherit from Processor, HasResource, Identifiable and Log
-            after the simulation is complete, its log will contain entries for each time it
-            started loading and stopped loading
-    mover: moves to 'origin' if it is not already there, is loaded, then moves to 'destination' and is unloaded
-           should inherit from Movable, HasContainer, HasResource, Identifiable and Log
-           after the simulation is complete, its log will contain entries for each time it started moving,
-           stopped moving, started loading / unloading and stopped loading / unloading
-    unloader: gets amount from 'mover' Container and puts it into 'destination' Container
-              should inherit from Processor, HasResource, Identifiable and Log
-              after the simulation is complete, its log will contain entries for each time it
-              started unloading and stopped unloading
-    start_event: the activity will start as soon as this event is triggered
-                 by default will be to start immediately
-    stop_event: the activity will stop (terminate) as soon as this event is triggered
-                by default will be an event triggered when the destination container becomes full or the source
-                container becomes empty
-    """
-
-    def __init__(
-        self,
-        origin,
-        destination,
-        loader,
-        mover,
-        unloader,
-        start_event=None,
-        stop_event=None,
-        show=False,
-        *args,
-        **kwargs,
-    ):
-        super().__init__(*args, **kwargs)
-        """Initialization"""
-
-        self.origin = origin if type(origin) == list else [origin]
-        self.destination = destination if type(destination) == list else [destination]
-
-        self.start_event = (
-            start_event
-            if start_event is None or isinstance(start_event, simpy.Event)
-            else self.env.all_of(events=start_event)
-        )
-
-        if type(stop_event) == list:
-            stop_event = self.env.any_of(events=stop_event)
-
-        if stop_event is not None:
-            self.stop_event = stop_event
-
-        elif start_event is None:
-            stop_event = []
-            stop_event.extend(orig.container.empty_event for orig in self.origin)
-            stop_event.extend(dest.container.full_event for dest in self.destination)
-            self.stop_event = self.env.any_of(stop_event)
-
-        elif start_event:
-            stop_event = []
-            stop_event.extend(orig.container.get_empty_event for orig in self.origin)
-            stop_event.extend(
-                dest.container.get_full_event for dest in self.destination
-            )
-            self.stop_event = stop_event
-
-        self.stop_reservation_waiting_event = (
-            self.stop_event()
-            if hasattr(self.stop_event, "__call__")
-            else self.stop_event
-        )
-
-        self.loader = loader
-        self.mover = mover
-        self.unloader = unloader
-        self.print = show
-
-        single_run_proc = partial(
-            single_run_process,
-            origin=self.origin,
-            destination=self.destination,
-            loader=self.loader,
-            mover=self.mover,
-            unloader=self.unloader,
-            stop_reservation_waiting_event=self.stop_reservation_waiting_event,
-            verbose=self.print,
-        )
-        main_proc = partial(
-            conditional_process,
-            stop_event=self.stop_event,
-            sub_processes=[single_run_proc],
-        )
-        if start_event is not None:
-            main_proc = partial(
-                delayed_process, start_event=self.start_event, sub_processes=[main_proc]
-            )
-        self.main_process = self.env.process(main_proc(activity_log=self, env=self.env))
-
-
 class AbstractPluginClass(ABC):
     def __init__(self, plugin_name, activity):
         self.plugin_name = plugin_name
@@ -130,24 +17,9 @@
     def post_process(self, *args, **kwargs):
         return {}
 
-    # def delay_processing(self, env, delay_name, activity_log, waiting):
-    #    """Waiting must be a delay expressed in seconds"""
-    #    print(f"delay processing {waiting}")
-    #    activity_log.log_entry(
-    #        delay_name, env.now, -1, None, activity_log.id, core.LogState.WAIT_START,
-    #    )
-    #    print(f"before delay {env.now}")
-    #    yield env.timeout(waiting)
-    #    print(f"after delay {env.now}")
-    #    activity_log.log_entry(
-    #        delay_name, env.now, -1, None, activity_log.id, core.LogState.WAIT_STOP,
-    #    )
-
 
 class PluginActivity(core.Identifiable, core.Log):
-    def __init__(
-        self, *args, **kwargs,
-    ):
+    def __init__(self, *args, **kwargs):
         super().__init__(*args, **kwargs)
         self.plugins = list()
 
@@ -177,18 +49,17 @@
         """Waiting must be a delay expressed in seconds"""
         print(f"delay processing {waiting}")
         activity_log.log_entry(
-            delay_name, env.now, -1, None, activity_log.id, core.LogState.WAIT_START,
+            delay_name, env.now, -1, None, activity_log.id, core.LogState.WAIT_START
         )
         print(f"before delay {env.now}")
         yield env.timeout(waiting)
         print(f"after delay {env.now}")
         activity_log.log_entry(
-            delay_name, env.now, -1, None, activity_log.id, core.LogState.WAIT_STOP,
+            delay_name, env.now, -1, None, activity_log.id, core.LogState.WAIT_STOP
         )
 
 
 class GenericActivity(PluginActivity):
->>>>>>> 8d4d30ca
     """The GenericActivity Class forms a generic class which sets up all required mechanisms to control 
     an activity by providing start and end events. Since it is generic, a parameter of the initialization
     is the main process, which is provided by an inheriting class
@@ -279,7 +150,7 @@
                         # self.env.all_of(events=[event() for event in partial_res])
                         self.env.all_of(events=partial_res)
                     )
-                    self.env.timeout(datetime.timedelta(seconds=0))
+                    self.env.timeout(0)
                 elif "or" in key_val:
                     partial_res = self.parse_expression(key_val["or"])
                     self.env.timeout(0)
@@ -1070,7 +941,7 @@
     yield from activity.pre_process(args_data)
 
     activity_log.log_entry(
-        message, env.now, -1, mover.geometry, activity_log.id, core.LogState.START,
+        message, env.now, -1, mover.geometry, activity_log.id, core.LogState.START
     )
 
     start_mover = env.now
@@ -1084,7 +955,7 @@
 
     _release_resource(requested_resources, mover.resource, keep_resources)
     activity_log.log_entry(
-        message, env.now, -1, mover.geometry, activity_log.id, core.LogState.STOP,
+        message, env.now, -1, mover.geometry, activity_log.id, core.LogState.STOP
     )
 
 
